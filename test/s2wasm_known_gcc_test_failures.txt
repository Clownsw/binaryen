# Expected failures from running s2wasm on the linked GCC torture test output
# files.

<<<<<<< HEAD
=======
# https://llvm.org/bugs/show_bug.cgi?id=25931
20010924-1.c.s

# https://llvm.org/bugs/show_bug.cgi?id=25938
930930-1.c.s

# Unclassified:
20031215-1.c.s
>>>>>>> 3b52cb1f
20050929-1.c.s
20071220-1.c.s
20071220-2.c.s
align-3.c.s
pr35800.c.s
pr51933.c.s<|MERGE_RESOLUTION|>--- conflicted
+++ resolved
@@ -1,17 +1,10 @@
 # Expected failures from running s2wasm on the linked GCC torture test output
 # files.
-
-<<<<<<< HEAD
-=======
-# https://llvm.org/bugs/show_bug.cgi?id=25931
-20010924-1.c.s
 
 # https://llvm.org/bugs/show_bug.cgi?id=25938
 930930-1.c.s
 
-# Unclassified:
-20031215-1.c.s
->>>>>>> 3b52cb1f
+# Others:
 20050929-1.c.s
 20071220-1.c.s
 20071220-2.c.s
