/*
 * Copyright 2021 WebAssembly Community Group participants
 *
 * Licensed under the Apache License, Version 2.0 (the "License");
 * you may not use this file except in compliance with the License.
 * You may obtain a copy of the License at
 *
 *     http://www.apache.org/licenses/LICENSE-2.0
 *
 * Unless required by applicable law or agreed to in writing, software
 * distributed under the License is distributed on an "AS IS" BASIS,
 * WITHOUT WARRANTIES OR CONDITIONS OF ANY KIND, either express or implied.
 * See the License for the specific language governing permissions and
 * limitations under the License.
 */

#include "type-updating.h"
#include "find_all.h"
#include "ir/module-utils.h"
#include "wasm-type.h"
#include "wasm.h"

namespace wasm {

GlobalTypeRewriter::GlobalTypeRewriter(Module& wasm) : wasm(wasm) {}

void GlobalTypeRewriter::update() {
  ModuleUtils::collectHeapTypes(wasm, types, typeIndices);
<<<<<<< HEAD
  if (types.size() == 0) {
    return;
  }

=======
>>>>>>> 562250e1
  typeBuilder.grow(types.size());

  // Create the temporary heap types.
  for (Index i = 0; i < types.size(); i++) {
    auto type = types[i];
    if (type.isSignature()) {
      auto sig = type.getSignature();
      TypeList newParams, newResults;
      for (auto t : sig.params) {
        newParams.push_back(getTempType(t));
      }
      for (auto t : sig.results) {
        newResults.push_back(getTempType(t));
      }
      Signature newSig(typeBuilder.getTempTupleType(newParams),
                       typeBuilder.getTempTupleType(newResults));
      modifySignature(types[i], newSig);
      typeBuilder.setHeapType(i, newSig);
    } else if (type.isStruct()) {
      auto struct_ = type.getStruct();
      // Start with a copy to get mutability/packing/etc.
      auto newStruct = struct_;
      for (auto& field : newStruct.fields) {
        field.type = getTempType(field.type);
      }
      modifyStruct(types[i], newStruct);
      typeBuilder.setHeapType(i, newStruct);
    } else if (type.isArray()) {
      auto array = type.getArray();
      // Start with a copy to get mutability/packing/etc.
      auto newArray = array;
      newArray.element.type = getTempType(newArray.element.type);
      modifyArray(types[i], newArray);
      typeBuilder.setHeapType(i, newArray);
    } else {
      WASM_UNREACHABLE("bad type");
    }

    // Apply a super, if there is one
    HeapType super;
    if (type.getSuperType(super)) {
      typeBuilder.setSubType(i, typeIndices[super]);
    }
  }

  auto newTypes = typeBuilder.build();

  // Map the old types to the new ones. This uses the fact that type indices
  // are the same in the old and new types, that is, we have not added or
  // removed types, just modified them.
  using OldToNewTypes = std::unordered_map<HeapType, HeapType>;
  OldToNewTypes oldToNewTypes;
  for (Index i = 0; i < types.size(); i++) {
    oldToNewTypes[types[i]] = newTypes[i];
  }

  // Replace all the old types in the module with the new ones.
  struct CodeUpdater
    : public WalkerPass<
        PostWalker<CodeUpdater, UnifiedExpressionVisitor<CodeUpdater>>> {
    bool isFunctionParallel() override { return true; }

    OldToNewTypes& oldToNewTypes;

    CodeUpdater(OldToNewTypes& oldToNewTypes) : oldToNewTypes(oldToNewTypes) {}

    CodeUpdater* create() override { return new CodeUpdater(oldToNewTypes); }

    Type getNew(Type type) {
      if (type.isRef()) {
        return Type(getNew(type.getHeapType()), type.getNullability());
      }
      if (type.isRtt()) {
        return Type(Rtt(type.getRtt().depth, getNew(type.getHeapType())));
      }
      return type;
    }

    HeapType getNew(HeapType type) {
      if (type.isBasic()) {
        return type;
      }
      if (type.isFunction() || type.isData()) {
        assert(oldToNewTypes.count(type));
        return oldToNewTypes[type];
      }
      return type;
    }

    Signature getNew(Signature sig) {
      return Signature(getNew(sig.params), getNew(sig.results));
    }

    void visitExpression(Expression* curr) {
      // Update the type to the new one.
      curr->type = getNew(curr->type);

      // Update any other type fields as well.

#define DELEGATE_ID curr->_id

#define DELEGATE_START(id)                                                     \
  auto* cast = curr->cast<id>();                                               \
  WASM_UNUSED(cast);

<<<<<<< HEAD
#define DELEGATE_GET_FIELD(id, name) cast->name

#define DELEGATE_FIELD_TYPE(id, name) cast->name = getNew(cast->name);

#define DELEGATE_FIELD_HEAPTYPE(id, name) cast->name = getNew(cast->name);

#define DELEGATE_FIELD_SIGNATURE(id, name) cast->name = getNew(cast->name);

#define DELEGATE_FIELD_CHILD(id, name)
#define DELEGATE_FIELD_OPTIONAL_CHILD(id, name)
#define DELEGATE_FIELD_INT(id, name)
#define DELEGATE_FIELD_INT_ARRAY(id, name)
#define DELEGATE_FIELD_LITERAL(id, name)
#define DELEGATE_FIELD_NAME(id, name)
#define DELEGATE_FIELD_NAME_VECTOR(id, name)
#define DELEGATE_FIELD_SCOPE_NAME_DEF(id, name)
#define DELEGATE_FIELD_SCOPE_NAME_USE(id, name)
#define DELEGATE_FIELD_SCOPE_NAME_USE_VECTOR(id, name)
#define DELEGATE_FIELD_ADDRESS(id, name)
=======
#define DELEGATE_GET_FIELD(id, field) cast->field

#define DELEGATE_FIELD_TYPE(id, field) cast->field = getNew(cast->field);

#define DELEGATE_FIELD_HEAPTYPE(id, field) cast->field = getNew(cast->field);

#define DELEGATE_FIELD_SIGNATURE(id, field) cast->field = getNew(cast->field);

#define DELEGATE_FIELD_CHILD(id, field)
#define DELEGATE_FIELD_OPTIONAL_CHILD(id, field)
#define DELEGATE_FIELD_INT(id, field)
#define DELEGATE_FIELD_INT_ARRAY(id, field)
#define DELEGATE_FIELD_LITERAL(id, field)
#define DELEGATE_FIELD_NAME(id, field)
#define DELEGATE_FIELD_NAME_VECTOR(id, field)
#define DELEGATE_FIELD_SCOPE_NAME_DEF(id, field)
#define DELEGATE_FIELD_SCOPE_NAME_USE(id, field)
#define DELEGATE_FIELD_SCOPE_NAME_USE_VECTOR(id, field)
#define DELEGATE_FIELD_ADDRESS(id, field)
>>>>>>> 562250e1

#include "wasm-delegations-fields.def"
    }
  };

  CodeUpdater updater(oldToNewTypes);
  PassRunner runner(&wasm);
  updater.run(&runner, &wasm);
  updater.walkModuleCode(&wasm);

  // Update global locations that refer to types.
  for (auto& table : wasm.tables) {
    table->type = updater.getNew(table->type);
  }
  for (auto& elementSegment : wasm.elementSegments) {
    elementSegment->type = updater.getNew(elementSegment->type);
  }
  for (auto& global : wasm.globals) {
    global->type = updater.getNew(global->type);
  }
  for (auto& func : wasm.functions) {
    func->type = updater.getNew(func->type);
    for (auto& var : func->vars) {
      var = updater.getNew(var);
    }
  }
  for (auto& tag : wasm.tags) {
    tag->sig = updater.getNew(tag->sig);
  }

  // Update type names.
  for (auto& kv : oldToNewTypes) {
    auto old = kv.first;
    auto new_ = kv.second;
    if (wasm.typeNames.count(old)) {
      wasm.typeNames[new_] = wasm.typeNames[old];
    }
  }
}

Type GlobalTypeRewriter::getTempType(Type type) {
  if (type.isBasic()) {
    return type;
  }
  if (type.isRef()) {
    auto heapType = type.getHeapType();
    if (!typeIndices.count(heapType)) {
      // This type was not present in the module, but is now being used when
      // defining new types. That is fine; just use it.
      return type;
    }
    return typeBuilder.getTempRefType(
      typeBuilder.getTempHeapType(typeIndices[heapType]),
      type.getNullability());
  }
  if (type.isRtt()) {
    auto rtt = type.getRtt();
    auto newRtt = rtt;
    auto heapType = type.getHeapType();
<<<<<<< HEAD
    assert(typeIndices.count(heapType));
=======
    if (!typeIndices.count(heapType)) {
      // See above with references.
      return type;
    }
>>>>>>> 562250e1
    newRtt.heapType = typeBuilder.getTempHeapType(typeIndices[heapType]);
    return typeBuilder.getTempRttType(newRtt);
  }
  if (type.isTuple()) {
    auto& tuple = type.getTuple();
    auto newTuple = tuple;
    for (auto& t : newTuple.types) {
      t = getTempType(t);
    }
    return typeBuilder.getTempTupleType(newTuple);
  }
  WASM_UNREACHABLE("bad type");
}

namespace TypeUpdating {

bool canHandleAsLocal(Type type) {
  // Defaultable types are always ok. For non-nullable types, we can handle them
  // using defaultable ones + ref.as_non_nulls.
  return type.isDefaultable() || type.isRef();
}

void handleNonDefaultableLocals(Function* func, Module& wasm) {
  // Check if this is an issue.
  if (wasm.features.hasGCNNLocals()) {
    return;
  }
  bool hasNonNullable = false;
  for (auto type : func->vars) {
    if (type.isNonNullable()) {
      hasNonNullable = true;
      break;
    }
  }
  if (!hasNonNullable) {
    return;
  }

  // Rewrite the local.gets.
  Builder builder(wasm);
  for (auto** getp : FindAllPointers<LocalGet>(func->body).list) {
    auto* get = (*getp)->cast<LocalGet>();
    if (!func->isVar(get->index)) {
      // We do not need to process params, which can legally be non-nullable.
      continue;
    }
    *getp = fixLocalGet(get, wasm);
  }

  // Update tees, whose type must match the local (if the wasm spec changes for
  // the type to be that of the value, then this can be removed).
  for (auto** setp : FindAllPointers<LocalSet>(func->body).list) {
    auto* set = (*setp)->cast<LocalSet>();
    if (!func->isVar(set->index)) {
      // We do not need to process params, which can legally be non-nullable.
      continue;
    }
    // Non-tees do not change, and unreachable tees can be ignored here as their
    // type is unreachable anyhow.
    if (!set->isTee() || set->type == Type::unreachable) {
      continue;
    }
    auto type = func->getLocalType(set->index);
    if (type.isNonNullable()) {
      set->type = Type(type.getHeapType(), Nullable);
      *setp = builder.makeRefAs(RefAsNonNull, set);
    }
  }

  // Rewrite the types of the function's vars (which we can do now, after we
  // are done using them to know which local.gets etc to fix).
  for (auto& type : func->vars) {
    type = getValidLocalType(type, wasm.features);
  }
}

Type getValidLocalType(Type type, FeatureSet features) {
  assert(canHandleAsLocal(type));
  if (type.isNonNullable() && !features.hasGCNNLocals()) {
    type = Type(type.getHeapType(), Nullable);
  }
  return type;
}

Expression* fixLocalGet(LocalGet* get, Module& wasm) {
  if (get->type.isNonNullable() && !wasm.features.hasGCNNLocals()) {
    // The get should now return a nullable value, and a ref.as_non_null
    // fixes that up.
    get->type = getValidLocalType(get->type, wasm.features);
    return Builder(wasm).makeRefAs(RefAsNonNull, get);
  }
  return get;
}

} // namespace TypeUpdating

} // namespace wasm<|MERGE_RESOLUTION|>--- conflicted
+++ resolved
@@ -26,13 +26,10 @@
 
 void GlobalTypeRewriter::update() {
   ModuleUtils::collectHeapTypes(wasm, types, typeIndices);
-<<<<<<< HEAD
   if (types.size() == 0) {
     return;
   }
 
-=======
->>>>>>> 562250e1
   typeBuilder.grow(types.size());
 
   // Create the temporary heap types.
@@ -138,27 +135,6 @@
   auto* cast = curr->cast<id>();                                               \
   WASM_UNUSED(cast);
 
-<<<<<<< HEAD
-#define DELEGATE_GET_FIELD(id, name) cast->name
-
-#define DELEGATE_FIELD_TYPE(id, name) cast->name = getNew(cast->name);
-
-#define DELEGATE_FIELD_HEAPTYPE(id, name) cast->name = getNew(cast->name);
-
-#define DELEGATE_FIELD_SIGNATURE(id, name) cast->name = getNew(cast->name);
-
-#define DELEGATE_FIELD_CHILD(id, name)
-#define DELEGATE_FIELD_OPTIONAL_CHILD(id, name)
-#define DELEGATE_FIELD_INT(id, name)
-#define DELEGATE_FIELD_INT_ARRAY(id, name)
-#define DELEGATE_FIELD_LITERAL(id, name)
-#define DELEGATE_FIELD_NAME(id, name)
-#define DELEGATE_FIELD_NAME_VECTOR(id, name)
-#define DELEGATE_FIELD_SCOPE_NAME_DEF(id, name)
-#define DELEGATE_FIELD_SCOPE_NAME_USE(id, name)
-#define DELEGATE_FIELD_SCOPE_NAME_USE_VECTOR(id, name)
-#define DELEGATE_FIELD_ADDRESS(id, name)
-=======
 #define DELEGATE_GET_FIELD(id, field) cast->field
 
 #define DELEGATE_FIELD_TYPE(id, field) cast->field = getNew(cast->field);
@@ -178,7 +154,6 @@
 #define DELEGATE_FIELD_SCOPE_NAME_USE(id, field)
 #define DELEGATE_FIELD_SCOPE_NAME_USE_VECTOR(id, field)
 #define DELEGATE_FIELD_ADDRESS(id, field)
->>>>>>> 562250e1
 
 #include "wasm-delegations-fields.def"
     }
@@ -238,14 +213,10 @@
     auto rtt = type.getRtt();
     auto newRtt = rtt;
     auto heapType = type.getHeapType();
-<<<<<<< HEAD
-    assert(typeIndices.count(heapType));
-=======
     if (!typeIndices.count(heapType)) {
       // See above with references.
       return type;
     }
->>>>>>> 562250e1
     newRtt.heapType = typeBuilder.getTempHeapType(typeIndices[heapType]);
     return typeBuilder.getTempRttType(newRtt);
   }
