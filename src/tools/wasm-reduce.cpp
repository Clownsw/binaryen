/*
 * Copyright 2017 WebAssembly Community Group participants
 *
 * Licensed under the Apache License, Version 2.0 (the "License");
 * you may not use this file except in compliance with the License.
 * You may obtain a copy of the License at
 *
 *     http://www.apache.org/licenses/LICENSE-2.0
 *
 * Unless required by applicable law or agreed to in writing, software
 * distributed under the License is distributed on an "AS IS" BASIS,
 * WITHOUT WARRANTIES OR CONDITIONS OF ANY KIND, either express or implied.
 * See the License for the specific language governing permissions and
 * limitations under the License.
 */

//
// Tries to reduce the input wasm into the smallest possible wasm
// that still generates the same result on a given command. This is
// useful to reduce bug testcases, for example, if a file crashes
// the optimizer, you can reduce it to find the smallest file that
// also crashes it (which generally will show the same bug, in a
// much more debuggable manner).
//

#include <cstdio>
#include <cstdlib>
#include <memory>

#include "ir/branch-utils.h"
#include "ir/iteration.h"
#include "ir/literal-utils.h"
#include "ir/properties.h"
#include "pass.h"
#include "support/colors.h"
#include "support/command-line.h"
#include "support/file.h"
#include "support/hash.h"
#include "support/path.h"
#include "support/timing.h"
#include "tool-options.h"
#include "wasm-builder.h"
#include "wasm-io.h"
#include "wasm-validator.h"
#ifdef _WIN32
#ifndef NOMINMAX
#define NOMINMAX
#endif
#include <windows.h>
// Create a string with last error message
std::string GetLastErrorStdStr() {
  DWORD error = GetLastError();
  if (error) {
    LPVOID lpMsgBuf;
    DWORD bufLen = FormatMessage(FORMAT_MESSAGE_ALLOCATE_BUFFER |
                                   FORMAT_MESSAGE_FROM_SYSTEM |
                                   FORMAT_MESSAGE_IGNORE_INSERTS,
                                 NULL,
                                 error,
                                 MAKELANGID(LANG_NEUTRAL, SUBLANG_DEFAULT),
                                 (LPTSTR)&lpMsgBuf,
                                 0,
                                 NULL);
    if (bufLen) {
      LPCSTR lpMsgStr = (LPCSTR)lpMsgBuf;
      std::string result(lpMsgStr, lpMsgStr + bufLen);
      LocalFree(lpMsgBuf);
      return result;
    }
  }
  return std::string();
}
#endif
using namespace wasm;

// A timeout on every execution of the command.
static size_t timeout = 2;

// A string of feature flags and other things to pass while reducing. The
// default of enabling all features should work in most cases.
static std::string extraFlags = "-all";

struct ProgramResult {
  int code;
  std::string output;
  double time;

  ProgramResult() = default;
  ProgramResult(std::string command) { getFromExecution(command); }

#ifdef _WIN32
  void getFromExecution(std::string command) {
    Timer timer;
    timer.start();
    SECURITY_ATTRIBUTES saAttr;
    saAttr.nLength = sizeof(SECURITY_ATTRIBUTES);
    saAttr.bInheritHandle = TRUE;
    saAttr.lpSecurityDescriptor = NULL;

    HANDLE hChildStd_OUT_Rd;
    HANDLE hChildStd_OUT_Wr;

    if (
      // Create a pipe for the child process's STDOUT.
      !CreatePipe(&hChildStd_OUT_Rd, &hChildStd_OUT_Wr, &saAttr, 0) ||
      // Ensure the read handle to the pipe for STDOUT is not inherited.
      !SetHandleInformation(hChildStd_OUT_Rd, HANDLE_FLAG_INHERIT, 0)) {
      Fatal() << "CreatePipe \"" << command
              << "\" failed: " << GetLastErrorStdStr() << ".\n";
    }

    STARTUPINFO si;
    PROCESS_INFORMATION pi;

    ZeroMemory(&si, sizeof(si));
    si.cb = sizeof(si);
    si.hStdError = hChildStd_OUT_Wr;
    si.hStdOutput = hChildStd_OUT_Wr;
    si.dwFlags |= STARTF_USESTDHANDLES;
    ZeroMemory(&pi, sizeof(pi));

    // Start the child process.
    if (!CreateProcess(NULL, // No module name (use command line)
                       (LPSTR)command.c_str(), // Command line
                       NULL,                   // Process handle not inheritable
                       NULL,                   // Thread handle not inheritable
                       TRUE,                   // Set handle inheritance to TRUE
                       0,                      // No creation flags
                       NULL,                   // Use parent's environment block
                       NULL, // Use parent's starting directory
                       &si,  // Pointer to STARTUPINFO structure
                       &pi)  // Pointer to PROCESS_INFORMATION structure
    ) {
      Fatal() << "CreateProcess \"" << command
              << "\" failed: " << GetLastErrorStdStr() << ".\n";
    }

    // Wait until child process exits.
    DWORD retVal = WaitForSingleObject(pi.hProcess, timeout * 1000);
    if (retVal == WAIT_TIMEOUT) {
      printf("Command timeout: %s", command.c_str());
      TerminateProcess(pi.hProcess, -1);
    }
    DWORD dwordExitCode;
    if (!GetExitCodeProcess(pi.hProcess, &dwordExitCode)) {
      Fatal() << "GetExitCodeProcess failed: " << GetLastErrorStdStr() << ".\n";
    }
    code = (int)dwordExitCode;

    // Close process and thread handles.
    CloseHandle(pi.hProcess);
    CloseHandle(pi.hThread);

    // Read output from the child process's pipe for STDOUT
    // Stop when there is no more data.
    {
      const int BUFSIZE = 4096;
      DWORD dwRead, dwTotal, dwTotalRead = 0;
      CHAR chBuf[BUFSIZE];
      BOOL bSuccess = FALSE;

      PeekNamedPipe(hChildStd_OUT_Rd, NULL, 0, NULL, &dwTotal, NULL);
      while (dwTotalRead < dwTotal) {
        bSuccess =
          ReadFile(hChildStd_OUT_Rd, chBuf, BUFSIZE - 1, &dwRead, NULL);
        if (!bSuccess || dwRead == 0)
          break;
        chBuf[dwRead] = 0;
        dwTotalRead += dwRead;
        output.append(chBuf);
      }
    }
    timer.stop();
    time = timer.getTotal();
  }
#else  // POSIX
  // runs the command and notes the output
  // TODO: also stderr, not just stdout?
  void getFromExecution(std::string command) {
    Timer timer;
    timer.start();
    // do this using just core stdio.h and stdlib.h, for portability
    // sadly this requires two invokes
    code = system(("timeout " + std::to_string(timeout) + "s " + command +
                   " > /dev/null 2> /dev/null")
                    .c_str());
    const int MAX_BUFFER = 1024;
    char buffer[MAX_BUFFER];
    FILE* stream = popen(
      ("timeout " + std::to_string(timeout) + "s " + command + " 2> /dev/null")
        .c_str(),
      "r");
    while (fgets(buffer, MAX_BUFFER, stream) != NULL) {
      output.append(buffer);
    }
    pclose(stream);
    timer.stop();
    time = timer.getTotal() / 2;
  }
#endif // _WIN32

  bool operator==(ProgramResult& other) {
    return code == other.code && output == other.output;
  }
  bool operator!=(ProgramResult& other) { return !(*this == other); }

  bool failed() { return code != 0; }

  void dump(std::ostream& o) {
    o << "[ProgramResult] code: " << code << " stdout: \n"
      << output << "[====]\nin " << time << " seconds\n[/ProgramResult]\n";
  }
};

namespace std {

inline std::ostream& operator<<(std::ostream& o, ProgramResult& result) {
  result.dump(o);
  return o;
}

} // namespace std

ProgramResult expected;

// Removing functions is extremely beneficial and efficient. We aggressively
// try to remove functions, unless we've seen they can't be removed, in which
// case we may try again but much later.
static std::unordered_set<Name> functionsWeTriedToRemove;

struct Reducer
  : public WalkerPass<PostWalker<Reducer, UnifiedExpressionVisitor<Reducer>>> {
  std::string command, test, working;
  bool binary, deNan, verbose, debugInfo;

  // test is the file we write to that the command will operate on
  // working is the current temporary state, the reduction so far
  Reducer(std::string command,
          std::string test,
          std::string working,
          bool binary,
          bool deNan,
          bool verbose,
          bool debugInfo)
    : command(command), test(test), working(working), binary(binary),
      deNan(deNan), verbose(verbose), debugInfo(debugInfo) {}

  // runs passes in order to reduce, until we can't reduce any more
  // the criterion here is wasm binary size
  void reduceUsingPasses() {
    // run optimization passes until we can't shrink it any more
    std::vector<std::string> passes = {
      "-Oz",
      "-Os",
      "-O1",
      "-O2",
      "-O3",
      "-O4",
      "--flatten -Os",
      "--flatten -O3",
      "--flatten --simplify-locals-notee-nostructure --local-cse -Os",
      "--coalesce-locals --vacuum",
      "--dae",
      "--dae-optimizing",
      "--dce",
      "--duplicate-function-elimination",
      "--gto",
      "--inlining",
      "--inlining-optimizing",
      "--optimize-level=3 --inlining-optimizing",
      "--local-cse",
      "--memory-packing",
      "--remove-unused-names --merge-blocks --vacuum",
      "--optimize-instructions",
      "--precompute",
      "--remove-imports",
      "--remove-memory",
      "--remove-unused-names --remove-unused-brs",
      "--remove-unused-module-elements",
      "--remove-unused-nonfunction-module-elements",
      "--reorder-functions",
      "--reorder-locals",
      // TODO: signature* passes
      "--simplify-globals",
      "--simplify-locals --vacuum",
      "--strip",
      "--vacuum"};
    auto oldSize = file_size(working);
    bool more = true;
    while (more) {
      // std::cerr << "|    starting passes loop iteration\n";
      more = false;
      // try both combining with a generic shrink (so minor pass overhead is
      // compensated for), and without
      for (auto pass : passes) {
        std::string currCommand = Path::getBinaryenBinaryTool("wasm-opt") + " ";
        currCommand += working + " -o " + test + " " + pass + " " + extraFlags;
        if (!binary) {
          currCommand += " -S ";
        }
        if (verbose) {
          std::cerr << "|    trying pass command: " << currCommand << "\n";
        }
        if (!ProgramResult(currCommand).failed()) {
          auto newSize = file_size(test);
          if (newSize < oldSize) {
            // the pass didn't fail, and the size looks smaller, so promising
            // see if it is still has the property we are preserving
            if (ProgramResult(command) == expected) {
              std::cerr << "|    command \"" << currCommand
                        << "\" succeeded, reduced size to " << newSize << '\n';
              copy_file(test, working);
              more = true;
              oldSize = newSize;
            }
          }
        }
      }
    }
    if (verbose) {
      std::cerr << "|    done with passes for now\n";
    }
  }

  // does one pass of slow and destructive reduction. returns whether it
  // succeeded or not
  // the criterion here is a logical change in the program. this may actually
  // increase wasm size in some cases, but it should allow more reduction later.
  // @param factor how much to ignore. starting with a high factor skips through
  //               most of the file, which is often faster than going one by one
  //               from the start
  size_t reduceDestructively(int factor_) {
    factor = factor_;
    // prepare
    loadWorking();
    reduced = 0;
    funcsSeen = 0;
    // Before we do any changes, it should be valid to write out the module:
    // size should be as expected, and output should be as expected.
    ProgramResult result;
    if (!writeAndTestReduction(result)) {
      std::cerr << "\n|! WARNING: writing before destructive reduction fails, "
                   "very unlikely reduction can work\n"
                << result << '\n';
    }
    // destroy!
    walkModule(getModule());
    return reduced;
  }

  void loadWorking() {
    module = make_unique<Module>();
    ModuleReader reader;
    try {
      reader.read(working, *module);
    } catch (ParseException& p) {
      p.dump(std::cerr);
      std::cerr << '\n';
      Fatal() << "error in parsing working wasm binary";
    }
    // If there is no features section, assume we may need them all (without
    // this, a module with no features section but that uses e.g. atomics and
    // bulk memory would not work).
    if (!module->hasFeaturesSection) {
      module->features = FeatureSet::All;
    }
    builder = make_unique<Builder>(*module);
    setModule(module.get());
  }

  // destructive reduction state

  size_t reduced;
  Expression* beforeReduction;
  std::unique_ptr<Module> module;
  std::unique_ptr<Builder> builder;
  Index funcsSeen;
  int factor;

  // write the module and see if the command still fails on it as expected
  bool writeAndTestReduction() {
    ProgramResult result;
    return writeAndTestReduction(result);
  }

  bool writeAndTestReduction(ProgramResult& out) {
    // write the module out
    ModuleWriter writer;
    writer.setBinary(binary);
    writer.setDebugInfo(debugInfo);
    writer.write(*getModule(), test);
    // note that it is ok for the destructively-reduced module to be bigger
    // than the previous - each destructive reduction removes logical code,
    // and so is strictly better, even if the wasm binary format happens to
    // encode things slightly less efficiently.
    // test it
    out.getFromExecution(command);
    return out == expected;
  }

  size_t decisionCounter = 0;

  bool shouldTryToReduce(size_t bonus = 1) {
    assert(bonus > 0);
    // Increment to avoid returning the same result each time.
    decisionCounter += bonus;
    return (decisionCounter % factor) <= bonus;
  }

  // Returns a random number in the range [0, max). This is deterministic given
  // all the previous work done in the reducer.
  size_t deterministicRandom(size_t max) {
    assert(max > 0);
    hash_combine(decisionCounter, max);
    return decisionCounter % max;
  }

  bool isOkReplacement(Expression* with) {
    if (deNan) {
      if (auto* c = with->dynCast<Const>()) {
        if (c->value.isNaN()) {
          return false;
        }
      }
    }
    return true;
  }

  // tests a reduction on the current traversal node, and undos if it failed
  bool tryToReplaceCurrent(Expression* with) {
    if (!isOkReplacement(with)) {
      return false;
    }
    auto* curr = getCurrent();
    // std::cerr << "try " << curr << " => " << with << '\n';
    if (curr->type != with->type) {
      return false;
    }
    if (!shouldTryToReduce()) {
      return false;
    }
    replaceCurrent(with);
    if (!writeAndTestReduction()) {
      replaceCurrent(curr);
      return false;
    }
    std::cerr << "|      tryToReplaceCurrent succeeded (in " << getLocation()
              << ")\n";
    noteReduction();
    return true;
  }

  void noteReduction(size_t amount = 1) {
    reduced += amount;
    copy_file(test, working);
  }

  // tests a reduction on an arbitrary child
  bool tryToReplaceChild(Expression*& child, Expression* with) {
    if (!isOkReplacement(with)) {
      return false;
    }
    if (child->type != with->type) {
      return false;
    }
    if (!shouldTryToReduce()) {
      return false;
    }
    auto* before = child;
    child = with;
    if (!writeAndTestReduction()) {
      child = before;
      return false;
    }
    std::cerr << "|      tryToReplaceChild succeeded (in " << getLocation()
              << ")\n";
    // std::cerr << "|      " << before << " => " << with << '\n';
    noteReduction();
    return true;
  }

  std::string getLocation() {
    if (getFunction()) {
      return getFunction()->name.str;
    }
    return "(non-function context)";
  }

  // visitors. in each we try to remove code in a destructive and nontrivial
  // way. "nontrivial" means something that optimization passes can't achieve,
  // since we don't need to duplicate work that they do

  void visitExpression(Expression* curr) {
    // type-based reductions
    if (curr->type == Type::none) {
      if (tryToReduceCurrentToNop()) {
        return;
      }
    } else if (curr->type.isConcrete()) {
      if (tryToReduceCurrentToConst()) {
        return;
      }
    } else {
      assert(curr->type == Type::unreachable);
      if (tryToReduceCurrentToUnreachable()) {
        return;
      }
    }
    // specific reductions
    if (auto* iff = curr->dynCast<If>()) {
      if (iff->type == Type::none) {
        // perhaps we need just the condition?
        if (tryToReplaceCurrent(builder->makeDrop(iff->condition))) {
          return;
        }
      }
      handleCondition(iff->condition);
    } else if (auto* br = curr->dynCast<Break>()) {
      handleCondition(br->condition);
    } else if (auto* select = curr->dynCast<Select>()) {
      handleCondition(select->condition);
    } else if (auto* sw = curr->dynCast<Switch>()) {
      handleCondition(sw->condition);
      // Try to replace switch targets with the default
      for (auto& target : sw->targets) {
        if (target != sw->default_) {
          auto old = target;
          target = sw->default_;
          if (!tryToReplaceCurrent(curr)) {
            target = old;
          }
        }
      }
      // Try to shorten the list of targets.
      while (sw->targets.size() > 1) {
        auto last = sw->targets.back();
        sw->targets.pop_back();
        if (!tryToReplaceCurrent(curr)) {
          sw->targets.push_back(last);
          break;
        }
      }
    } else if (auto* block = curr->dynCast<Block>()) {
      if (!shouldTryToReduce()) {
        return;
      }
      // replace a singleton
      auto& list = block->list;
      if (list.size() == 1 &&
          !BranchUtils::BranchSeeker::has(block, block->name)) {
        if (tryToReplaceCurrent(block->list[0])) {
          return;
        }
      }
      // try to get rid of nops
      Index i = 0;
      while (list.size() > 1 && i < list.size()) {
        auto* curr = list[i];
        if (curr->is<Nop>() && shouldTryToReduce()) {
          // try to remove it
          for (Index j = i; j < list.size() - 1; j++) {
            list[j] = list[j + 1];
          }
          list.pop_back();
          if (writeAndTestReduction()) {
            std::cerr << "|      block-nop removed\n";
            noteReduction();
            return;
          }
          list.push_back(nullptr);
          // we failed; undo
          for (Index j = list.size() - 1; j > i; j--) {
            list[j] = list[j - 1];
          }
          list[i] = curr;
        }
        i++;
      }
      return; // nothing more to do
    } else if (auto* loop = curr->dynCast<Loop>()) {
      if (shouldTryToReduce() &&
          !BranchUtils::BranchSeeker::has(loop, loop->name)) {
        tryToReplaceCurrent(loop->body);
      }
      return; // nothing more to do
    }
    // Finally, try to replace with a child.
    for (auto* child : ChildIterator(curr)) {
      if (child->type.isConcrete() && curr->type == Type::none) {
        if (tryToReplaceCurrent(builder->makeDrop(child))) {
          return;
        }
      } else {
        if (tryToReplaceCurrent(child)) {
          return;
        }
      }
    }
    // If that didn't work, try to replace with a child + a unary conversion,
    // but not if it's already unary
    if (curr->type.isSingle() && !curr->is<Unary>()) {
      for (auto* child : ChildIterator(curr)) {
        if (child->type == curr->type) {
          continue; // already tried
        }
        if (!child->type.isSingle()) {
          continue; // no conversion
        }
        Expression* fixed = nullptr;
        if (!curr->type.isBasic() || !child->type.isBasic()) {
          // TODO: handle compound types
          continue;
        }
        switch (curr->type.getBasic()) {
          case Type::i32: {
            TODO_SINGLE_COMPOUND(child->type);
            switch (child->type.getBasic()) {
              case Type::i32:
                WASM_UNREACHABLE("invalid type");
              case Type::i64:
                fixed = builder->makeUnary(WrapInt64, child);
                break;
              case Type::f32:
                fixed = builder->makeUnary(TruncSFloat32ToInt32, child);
                break;
              case Type::f64:
                fixed = builder->makeUnary(TruncSFloat64ToInt32, child);
                break;
              case Type::v128:
              case Type::funcref:
              case Type::anyref:
              case Type::eqref:
              case Type::i31ref:
              case Type::dataref:
                continue; // not implemented yet
              case Type::none:
              case Type::unreachable:
                WASM_UNREACHABLE("unexpected type");
            }
            break;
          }
          case Type::i64: {
            TODO_SINGLE_COMPOUND(child->type);
            switch (child->type.getBasic()) {
              case Type::i32:
                fixed = builder->makeUnary(ExtendSInt32, child);
                break;
              case Type::i64:
                WASM_UNREACHABLE("invalid type");
              case Type::f32:
                fixed = builder->makeUnary(TruncSFloat32ToInt64, child);
                break;
              case Type::f64:
                fixed = builder->makeUnary(TruncSFloat64ToInt64, child);
                break;
              case Type::v128:
              case Type::funcref:
              case Type::anyref:
              case Type::eqref:
              case Type::i31ref:
              case Type::dataref:
                continue; // not implemented yet
              case Type::none:
              case Type::unreachable:
                WASM_UNREACHABLE("unexpected type");
            }
            break;
          }
          case Type::f32: {
            TODO_SINGLE_COMPOUND(child->type);
            switch (child->type.getBasic()) {
              case Type::i32:
                fixed = builder->makeUnary(ConvertSInt32ToFloat32, child);
                break;
              case Type::i64:
                fixed = builder->makeUnary(ConvertSInt64ToFloat32, child);
                break;
              case Type::f32:
                WASM_UNREACHABLE("unexpected type");
              case Type::f64:
                fixed = builder->makeUnary(DemoteFloat64, child);
                break;
              case Type::v128:
              case Type::funcref:
              case Type::anyref:
              case Type::eqref:
              case Type::i31ref:
              case Type::dataref:
                continue; // not implemented yet
              case Type::none:
              case Type::unreachable:
                WASM_UNREACHABLE("unexpected type");
            }
            break;
          }
          case Type::f64: {
            TODO_SINGLE_COMPOUND(child->type);
            switch (child->type.getBasic()) {
              case Type::i32:
                fixed = builder->makeUnary(ConvertSInt32ToFloat64, child);
                break;
              case Type::i64:
                fixed = builder->makeUnary(ConvertSInt64ToFloat64, child);
                break;
              case Type::f32:
                fixed = builder->makeUnary(PromoteFloat32, child);
                break;
              case Type::f64:
                WASM_UNREACHABLE("unexpected type");
              case Type::v128:
              case Type::funcref:
              case Type::anyref:
              case Type::eqref:
              case Type::i31ref:
              case Type::dataref:
                continue; // not implemented yet
              case Type::none:
              case Type::unreachable:
                WASM_UNREACHABLE("unexpected type");
            }
            break;
          }
          case Type::v128:
          case Type::funcref:
          case Type::anyref:
          case Type::eqref:
          case Type::i31ref:
          case Type::dataref:
            continue; // not implemented yet
          case Type::none:
          case Type::unreachable:
            WASM_UNREACHABLE("unexpected type");
        }
        assert(fixed->type == curr->type);
        if (tryToReplaceCurrent(fixed)) {
          return;
        }
      }
    }
  }

  void visitFunction(Function* curr) {
    // finish function
    funcsSeen++;
    static int last = 0;
    int percentage = (100 * funcsSeen) / getModule()->functions.size();
    if (std::abs(percentage - last) >= 5) {
      std::cerr << "|    " << percentage << "% of funcs complete\n";
      last = percentage;
    }
  }

  // TODO: bisection on segment shrinking?

  void visitMemory(Memory* curr) {
    std::cerr << "|    try to simplify memory\n";

    // try to reduce to first function. first, shrink segment elements.
    // while we are shrinking successfully, keep going exponentially.
    bool shrank = false;
    for (auto& segment : curr->segments) {
      shrank = shrinkByReduction(&segment, 2);
    }
    // the "opposite" of shrinking: copy a 'zero' element
    for (auto& segment : curr->segments) {
      reduceByZeroing(
        &segment, 0, [](char item) { return item == 0; }, 2, shrank);
    }
  }

  template<typename T, typename U, typename C>
  void
  reduceByZeroing(T* segment, U zero, C isZero, size_t bonus, bool shrank) {
    for (auto& item : segment->data) {
      if (!shouldTryToReduce(bonus) || isZero(item)) {
        continue;
      }
      auto save = item;
      item = zero;
      if (writeAndTestReduction()) {
        std::cerr << "|      zeroed elem segment\n";
        noteReduction();
      } else {
        item = save;
      }
      if (shrank) {
        // zeroing is fairly inefficient. if we are managing to shrink
        // (which we do exponentially), just zero one per segment at most
        break;
      }
    }
  }

  template<typename T> bool shrinkByReduction(T* segment, size_t bonus) {
    // try to reduce to first function. first, shrink segment elements.
    // while we are shrinking successfully, keep going exponentially.
    bool justShrank = false;

    auto& data = segment->data;
    // when we succeed, try to shrink by more and more, similar to bisection
    size_t skip = 1;
    for (size_t i = 0; i < data.size() && !data.empty(); i++) {
      if (justShrank || shouldTryToReduce(bonus)) {
        auto save = data;
        for (size_t j = 0; j < skip; j++) {
          if (data.empty()) {
            break;
          } else {
            data.pop_back();
          }
        }
        justShrank = writeAndTestReduction();
        if (justShrank) {
          std::cerr << "|      shrank segment from " << save.size() << " => "
                    << data.size() << " (skip: " << skip << ")\n";
          noteReduction();
          skip = std::min(size_t(factor), 2 * skip);
        } else {
          data = std::move(save);
          return false;
        }
      }
    }

    return true;
  }

  void shrinkElementSegments() {
    std::cerr << "|    try to simplify elem segments\n";

    // First, shrink segment elements.
    bool shrank = false;
    for (auto& segment : module->elementSegments) {
<<<<<<< HEAD
=======
      // Try to shrink all the segments (code in shrinkByReduction will decide
      // which to actually try to shrink, based on the current factor), and note
      // if we shrank anything at all (which we'll use later down).
>>>>>>> 262f2831
      shrank = shrinkByReduction(segment.get(), 1) || shrank;
    }

    // Second, try to replace elements with a "zero".
    auto it =
      std::find_if_not(module->elementSegments.begin(),
                       module->elementSegments.end(),
                       [&](auto& segment) { return segment->data.empty(); });

    Expression* first = nullptr;
    if (it != module->elementSegments.end()) {
      first = it->get()->data[0];
    }
    if (first == nullptr) {
      // The elements are all empty, nothing left to do.
      return;
    }

    // the "opposite" of shrinking: copy a 'zero' element
    for (auto& segment : module->elementSegments) {
      reduceByZeroing(
        segment.get(),
        first,
        [&](Expression* entry) {
          if (entry->is<RefNull>()) {
            // we don't need to replace a ref.null
            return true;
          } else if (first->is<RefNull>()) {
            return false;
          } else {
            // Both are ref.func
            auto* f = first->cast<RefFunc>();
            auto* e = entry->cast<RefFunc>();
            return f->func == e->func;
          }
        },
        1,
        shrank);
    }
  }

  // Reduces entire functions at a time. Returns whether we did a significant
  // amount of reduction that justifies doing even more.
  bool reduceFunctions() {
    // try to remove functions
    std::vector<Name> functionNames;
    for (auto& func : module->functions) {
      functionNames.push_back(func->name);
    }
    auto numFuncs = functionNames.size();
    if (numFuncs == 0) {
      return false;
    }
    size_t skip = 1;
    size_t maxSkip = 1;
    // If we just removed some functions in the previous iteration, keep trying
    // to remove more as this is one of the most efficient ways to reduce.
    bool justReduced = true;
    // Start from a new place each time.
    size_t base = deterministicRandom(numFuncs);
    std::cerr << "|    try to remove functions (base: " << base
              << ", decisionCounter: " << decisionCounter << ", numFuncs "
              << numFuncs << ")\n";
    for (size_t x = 0; x < functionNames.size(); x++) {
      size_t i = (base + x) % numFuncs;
      if (!justReduced &&
          functionsWeTriedToRemove.count(functionNames[i]) == 1 &&
          !shouldTryToReduce(std::max((factor / 5) + 1, 20000))) {
        continue;
      }
      std::vector<Name> names;
      for (size_t j = 0; names.size() < skip && i + j < functionNames.size();
           j++) {
        auto name = functionNames[i + j];
        if (module->getFunctionOrNull(name)) {
          names.push_back(name);
          functionsWeTriedToRemove.insert(name);
        }
      }
      if (names.size() == 0) {
        continue;
      }
      std::cerr << "|     trying at i=" << i << " of size " << names.size()
                << "\n";
      // Try to remove functions and/or empty them. Note that
      // tryToRemoveFunctions() will reload the module if it fails, which means
      // function names may change - for that reason, run it second.
      justReduced = tryToEmptyFunctions(names) || tryToRemoveFunctions(names);
      if (justReduced) {
        noteReduction(names.size());
        // Subtract 1 since the loop increments us anyhow by one: we want to
        // skip over the skipped functions, and not any more.
        x += skip - 1;
        skip = std::min(size_t(factor), 2 * skip);
        maxSkip = std::max(skip, maxSkip);
      } else {
        skip = std::max(skip / 2, size_t(1)); // or 1?
        x += factor / 100;
      }
    }
    // If maxSkip is 1 then we never reduced at all. If it is 2 then we did
    // manage to reduce individual functions, but all our attempts at
    // exponential growth failed. Only suggest doing a new iteration of this
    // function if we did in fact manage to grow, which indicated there are lots
    // of opportunities here, and it is worth focusing on this.
    return maxSkip > 2;
  }

  void visitModule(Module* curr) {
    // The initial module given to us is our global object. As we continue to
    // process things here, we may replace the module, so we should never again
    // refer to curr.
    assert(curr == module.get());
    curr = nullptr;

    // Reduction of entire functions at a time is very effective, and we do it
    // with exponential growth and backoff, so keep doing it while it works.
    while (reduceFunctions()) {
    }

    shrinkElementSegments();

    // try to remove exports
    std::cerr << "|    try to remove exports (with factor " << factor << ")\n";
    std::vector<Export> exports;
    for (auto& exp : module->exports) {
      exports.push_back(*exp);
    }
    size_t skip = 1;
    for (size_t i = 0; i < exports.size(); i++) {
      if (!shouldTryToReduce(std::max((factor / 100) + 1, 1000))) {
        continue;
      }
      std::vector<Export> currExports;
      for (size_t j = 0; currExports.size() < skip && i + j < exports.size();
           j++) {
        auto exp = exports[i + j];
        if (module->getExportOrNull(exp.name)) {
          currExports.push_back(exp);
          module->removeExport(exp.name);
        }
      }
      ProgramResult result;
      if (!writeAndTestReduction(result)) {
        for (auto exp : currExports) {
          module->addExport(new Export(exp));
        }
        skip = std::max(skip / 2, size_t(1)); // or 1?
      } else {
        std::cerr << "|      removed " << currExports.size() << " exports\n";
        noteReduction(currExports.size());
        i += skip;
        skip = std::min(size_t(factor), 2 * skip);
      }
    }
    // If we are left with a single function that is not exported or used in
    // a table, that is useful as then we can change the return type.
    bool allTablesEmpty =
      std::all_of(module->elementSegments.begin(),
                  module->elementSegments.end(),
                  [&](auto& segment) { return segment->data.empty(); });

    if (module->functions.size() == 1 && module->exports.empty() &&
        allTablesEmpty) {
      auto* func = module->functions[0].get();
      // We can't remove something that might have breaks to it.
      if (!func->imported() && !Properties::isNamedControlFlow(func->body)) {
        auto funcType = func->type;
        auto* funcBody = func->body;
        for (auto* child : ChildIterator(func->body)) {
          if (!(child->type.isConcrete() || child->type == Type::none)) {
            continue; // not something a function can return
          }
          // Try to replace the body with the child, fixing up the function
          // to accept it.
          func->type = Signature(funcType.getSignature().params, child->type);
          func->body = child;
          if (writeAndTestReduction()) {
            // great, we succeeded!
            std::cerr << "|    altered function result type\n";
            noteReduction(1);
            break;
          }
          // Undo.
          func->type = funcType;
          func->body = funcBody;
        }
      }
    }
  }

  // Try to empty out the bodies of some functions.
  bool tryToEmptyFunctions(std::vector<Name> names) {
    std::vector<Expression*> oldBodies;
    size_t actuallyEmptied = 0;
    for (auto name : names) {
      auto* func = module->getFunction(name);
      auto* oldBody = func->body;
      oldBodies.push_back(oldBody);
      // Nothing to do for imported functions (body is nullptr) or for bodies
      // that have already been as reduced as we can make them.
      if (func->imported() || oldBody->is<Unreachable>() ||
          oldBody->is<Nop>()) {
        continue;
      }
      actuallyEmptied++;
      bool useUnreachable = func->getResults() != Type::none;
      if (useUnreachable) {
        func->body = builder->makeUnreachable();
      } else {
        func->body = builder->makeNop();
      }
    }
    if (actuallyEmptied > 0 && writeAndTestReduction()) {
      std::cerr << "|        emptied " << actuallyEmptied << " / "
                << names.size() << " functions\n";
      return true;
    } else {
      // Restore the bodies.
      for (size_t i = 0; i < names.size(); i++) {
        module->getFunction(names[i])->body = oldBodies[i];
      }
      return false;
    }
  }

  // Try to actually remove functions. If they are somehow referred to, we will
  // get a validation error and undo it.
  bool tryToRemoveFunctions(std::vector<Name> names) {
    for (auto name : names) {
      module->removeFunction(name);
    }

    // remove all references to them
    struct FunctionReferenceRemover
      : public PostWalker<FunctionReferenceRemover> {
      std::unordered_set<Name> names;
      std::vector<Name> exportsToRemove;

      FunctionReferenceRemover(std::vector<Name>& vec) {
        for (auto name : vec) {
          names.insert(name);
        }
      }
      void visitCall(Call* curr) {
        if (names.count(curr->target)) {
          replaceCurrent(Builder(*getModule()).replaceWithIdenticalType(curr));
        }
      }
      void visitRefFunc(RefFunc* curr) {
        if (names.count(curr->func)) {
          replaceCurrent(Builder(*getModule()).replaceWithIdenticalType(curr));
        }
      }
      void visitExport(Export* curr) {
        if (names.count(curr->value)) {
          exportsToRemove.push_back(curr->name);
        }
      }
      void doWalkModule(Module* module) {
        PostWalker<FunctionReferenceRemover>::doWalkModule(module);
        for (auto name : exportsToRemove) {
          module->removeExport(name);
        }
      }
    };
    FunctionReferenceRemover referenceRemover(names);
    referenceRemover.walkModule(module.get());

    if (WasmValidator().validate(
          *module, WasmValidator::Globally | WasmValidator::Quiet) &&
        writeAndTestReduction()) {
      std::cerr << "|        removed " << names.size() << " functions\n";
      return true;
    } else {
      loadWorking(); // restore it from orbit
      return false;
    }
  }

  // helpers

  // try to replace condition with always true and always false
  void handleCondition(Expression*& condition) {
    if (!condition) {
      return;
    }
    if (condition->is<Const>()) {
      return;
    }
    auto* c = builder->makeConst(int32_t(0));
    if (!tryToReplaceChild(condition, c)) {
      c->value = Literal(int32_t(1));
      tryToReplaceChild(condition, c);
    }
  }

  bool tryToReduceCurrentToNop() {
    auto* curr = getCurrent();
    if (curr->is<Nop>()) {
      return false;
    }
    // try to replace with a trivial value
    Nop nop;
    if (tryToReplaceCurrent(&nop)) {
      replaceCurrent(builder->makeNop());
      return true;
    }
    return false;
  }

  // try to replace a concrete value with a trivial constant
  bool tryToReduceCurrentToConst() {
    auto* curr = getCurrent();
    if (curr->is<Const>()) {
      return false;
    }
    // try to replace with a trivial value
    if (curr->type.isNullable()) {
      RefNull* n = builder->makeRefNull(curr->type);
      return tryToReplaceCurrent(n);
    }
    if (curr->type.isTuple() && curr->type.isDefaultable()) {
      Expression* n =
        builder->makeConstantExpression(Literal::makeZeros(curr->type));
      return tryToReplaceCurrent(n);
    }
    if (!curr->type.isNumber()) {
      return false;
    }
    // It's a number: try to replace it with a 0 or a 1 (trying more values
    // could make sense too, but these handle most cases).
    auto* c = builder->makeConst(Literal::makeZero(curr->type));
    if (tryToReplaceCurrent(c)) {
      return true;
    }
    c->value = Literal::makeOne(curr->type);
    c->type = curr->type;
    return tryToReplaceCurrent(c);
  }

  bool tryToReduceCurrentToUnreachable() {
    auto* curr = getCurrent();
    if (curr->is<Unreachable>()) {
      return false;
    }
    // try to replace with a trivial value
    Unreachable un;
    if (tryToReplaceCurrent(&un)) {
      replaceCurrent(builder->makeUnreachable());
      return true;
    }
    // maybe a return? TODO
    return false;
  }
};

//
// main
//

int main(int argc, const char* argv[]) {
  std::string input, test, working, command;
  // By default, look for binaries alongside our own binary.
  std::string binDir = Path::getDirName(argv[0]);
  bool binary = true, deNan = false, verbose = false, debugInfo = false,
       force = false;

  const std::string WasmReduceOption = "wasm-reduce options";

  ToolOptions options("wasm-reduce",
                      "Reduce a wasm file to a smaller one that has the same "
                      "behavior on a given command");
  options
    .add("--command",
         "-cmd",
         "The command to run on the test, that we want to reduce while keeping "
         "the command's output identical. "
         "We look at the command's return code and stdout here (TODO: stderr), "
         "and we reduce while keeping those unchanged.",
         WasmReduceOption,
         Options::Arguments::One,
         [&](Options* o, const std::string& argument) { command = argument; })
    .add("--test",
         "-t",
         "Test file (this will be written to to test, the given command should "
         "read it when we call it)",
         WasmReduceOption,
         Options::Arguments::One,
         [&](Options* o, const std::string& argument) { test = argument; })
    .add("--working",
         "-w",
         "Working file (this will contain the current good state while doing "
         "temporary computations, "
         "and will contain the final best result at the end)",
         WasmReduceOption,
         Options::Arguments::One,
         [&](Options* o, const std::string& argument) { working = argument; })
    .add("--binaries",
         "-b",
         "binaryen binaries location (bin/ directory)",
         WasmReduceOption,
         Options::Arguments::One,
         [&](Options* o, const std::string& argument) {
           // Add separator just in case
           binDir = argument + Path::getPathSeparator();
         })
    .add("--text",
         "-S",
         "Emit intermediate files as text, instead of binary (also make sure "
         "the test and working files have a .wat or .wast suffix)",
         WasmReduceOption,
         Options::Arguments::Zero,
         [&](Options* o, const std::string& argument) { binary = false; })
    .add("--denan",
         "",
         "Avoid nans when reducing",
         WasmReduceOption,
         Options::Arguments::Zero,
         [&](Options* o, const std::string& argument) { deNan = true; })
    .add("--verbose",
         "-v",
         "Verbose output mode",
         WasmReduceOption,
         Options::Arguments::Zero,
         [&](Options* o, const std::string& argument) { verbose = true; })
    .add("--debugInfo",
         "-g",
         "Keep debug info in binaries",
         WasmReduceOption,
         Options::Arguments::Zero,
         [&](Options* o, const std::string& argument) { debugInfo = true; })
    .add("--force",
         "-f",
         "Force the reduction attempt, ignoring problems that imply it is "
         "unlikely to succeed",
         WasmReduceOption,
         Options::Arguments::Zero,
         [&](Options* o, const std::string& argument) { force = true; })
    .add("--timeout",
         "-to",
         "A timeout to apply to each execution of the command, in seconds "
         "(default: 2)",
         WasmReduceOption,
         Options::Arguments::One,
         [&](Options* o, const std::string& argument) {
           timeout = atoi(argument.c_str());
           std::cout << "|applying timeout: " << timeout << "\n";
         })
    .add("--extra-flags",
         "-ef",
         "Extra commandline flags to pass to wasm-opt while reducing. "
         "(default: --enable-all)",
         WasmReduceOption,
         Options::Arguments::One,
         [&](Options* o, const std::string& argument) {
           extraFlags = argument;
           std::cout << "|applying extraFlags: " << extraFlags << "\n";
         })
    .add_positional(
      "INFILE",
      Options::Arguments::One,
      [&](Options* o, const std::string& argument) { input = argument; });
  options.parse(argc, argv);

  if (debugInfo) {
    extraFlags += " -g ";
  }
  if (getTypeSystem() == TypeSystem::Nominal) {
    extraFlags += " --nominal";
  }

  if (test.size() == 0) {
    Fatal() << "test file not provided\n";
  }
  if (working.size() == 0) {
    Fatal() << "working file not provided\n";
  }

  if (!binary) {
    Colors::setEnabled(false);
  }

  Path::setBinaryenBinDir(binDir);

  std::cerr << "|wasm-reduce\n";
  std::cerr << "|input: " << input << '\n';
  std::cerr << "|test: " << test << '\n';
  std::cerr << "|working: " << working << '\n';
  std::cerr << "|bin dir: " << binDir << '\n';
  std::cerr << "|extra flags: " << extraFlags << '\n';

  // get the expected output
  copy_file(input, test);
  expected.getFromExecution(command);

  std::cerr << "|expected result:\n" << expected << '\n';
  std::cerr << "|!! Make sure the above is what you expect! !!\n\n";

  auto stopIfNotForced = [&](std::string message, ProgramResult& result) {
    std::cerr << "|! " << message << '\n' << result << '\n';
    if (!force) {
      Fatal() << "|! stopping, as it is very unlikely reduction can succeed "
                 "(use -f to ignore this check)";
    }
  };

  if (expected.time + 1 >= timeout) {
    stopIfNotForced("execution time is dangerously close to the timeout - you "
                    "should probably increase the timeout",
                    expected);
  }

  if (!force) {
    std::cerr << "|checking that command has different behavior on different "
                 "inputs (this "
                 "verifies that the test file is used by the command)\n";
    // Try it on an invalid input.
    {
      std::ofstream dst(test, std::ios::binary);
      dst << "waka waka\n";
    }
    ProgramResult resultOnInvalid(command);
    if (resultOnInvalid == expected) {
      // Try it on a valid input.
      Module emptyModule;
      ModuleWriter writer;
      writer.setBinary(true);
      writer.write(emptyModule, test);
      ProgramResult resultOnValid(command);
      if (resultOnValid == expected) {
        Fatal()
          << "running the command on the given input gives the same result as "
             "when running it on either a trivial valid wasm or a file with "
             "nonsense in it. does the script not look at the test file (" +
               test + ")? (use -f to ignore this check)";
      }
    }
  }

  std::cerr << "|checking that command has expected behavior on canonicalized "
               "(read-written) binary\n";
  {
    // read and write it
    auto cmd = Path::getBinaryenBinaryTool("wasm-opt") + " " + input + " -o " +
               test + " " + extraFlags;
    if (!binary) {
      cmd += " -S ";
    }
    ProgramResult readWrite(cmd);
    if (readWrite.failed()) {
      stopIfNotForced("failed to read and write the binary", readWrite);
    } else {
      ProgramResult result(command);
      if (result != expected) {
        stopIfNotForced("running command on the canonicalized module should "
                        "give the same results",
                        result);
      }
    }
  }

  copy_file(input, working);
  auto workingSize = file_size(working);
  std::cerr << "|input size: " << workingSize << "\n";

  std::cerr << "|starting reduction!\n";

  int factor = binary ? workingSize * 2 : workingSize / 10;

  size_t lastDestructiveReductions = 0;
  size_t lastPostPassesSize = 0;

  bool stopping = false;

  while (1) {
    Reducer reducer(command, test, working, binary, deNan, verbose, debugInfo);

    // run binaryen optimization passes to reduce. passes are fast to run
    // and can often reduce large amounts of code efficiently, as opposed
    // to detructive reduction (i.e., that doesn't preserve correctness as
    // passes do) since destrucive must operate one change at a time
    std::cerr << "|  reduce using passes...\n";
    auto oldSize = file_size(working);
    reducer.reduceUsingPasses();
    auto newSize = file_size(working);
    auto passProgress = oldSize - newSize;
    std::cerr << "|  after pass reduction: " << newSize << "\n";

    // always stop after a pass reduction attempt, for final cleanup
    if (stopping) {
      break;
    }

    // check if the full cycle (destructive/passes) has helped or not
    if (lastPostPassesSize && newSize >= lastPostPassesSize) {
      std::cerr << "|  progress has stopped, skipping to the end\n";
      if (factor == 1) {
        // this is after doing work with factor 1, so after the remaining work,
        // stop
        stopping = true;
      } else {
        // decrease the factor quickly
        factor = (factor + 1) / 2; // stable on 1
      }
    }
    lastPostPassesSize = newSize;

    // If destructive reductions lead to useful proportionate pass reductions,
    // keep going at the same factor, as pass reductions are far faster.
    std::cerr << "|  pass progress: " << passProgress
              << ", last destructive: " << lastDestructiveReductions << '\n';
    if (passProgress >= 4 * lastDestructiveReductions) {
      std::cerr << "|  progress is good, do not quickly decrease factor\n";
      // While the amount of pass reductions is proportionately high, we do
      // still want to reduce the factor by some amount. If we do not then there
      // is a risk that both pass and destructive reductions are very low, and
      // we get "stuck" cycling through them. In that case we simply need to do
      // more destructive reductions to make real progress. For that reason,
      // decrease the factor by some small percentage.
      factor = std::max(1, (factor * 9) / 10);
    } else {
      if (factor > 10) {
        factor = (factor / 3) + 1;
      } else {
        factor = (factor + 1) / 2; // stable on 1
      }
    }

    // no point in a factor lorger than the size
    assert(newSize > 4); // wasm modules are >4 bytes anyhow
    factor = std::min(factor, int(newSize) / 4);

    // try to reduce destructively. if a high factor fails to find anything,
    // quickly try a lower one (no point in doing passes until we reduce
    // destructively at least a little)
    while (1) {
      std::cerr << "|  reduce destructively... (factor: " << factor << ")\n";
      lastDestructiveReductions = reducer.reduceDestructively(factor);
      if (lastDestructiveReductions > 0) {
        break;
      }
      // we failed to reduce destructively
      if (factor == 1) {
        stopping = true;
        break;
      }
      factor = std::max(
        1, factor / 4); // quickly now, try to find *something* we can reduce
    }

    std::cerr << "|  destructive reduction led to size: " << file_size(working)
              << '\n';
  }
  std::cerr << "|finished, final size: " << file_size(working) << "\n";
  copy_file(working, test); // just to avoid confusion
}<|MERGE_RESOLUTION|>--- conflicted
+++ resolved
@@ -831,12 +831,9 @@
     // First, shrink segment elements.
     bool shrank = false;
     for (auto& segment : module->elementSegments) {
-<<<<<<< HEAD
-=======
       // Try to shrink all the segments (code in shrinkByReduction will decide
       // which to actually try to shrink, based on the current factor), and note
       // if we shrank anything at all (which we'll use later down).
->>>>>>> 262f2831
       shrank = shrinkByReduction(segment.get(), 1) || shrank;
     }
 
