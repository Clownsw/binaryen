--- conflicted
+++ resolved
@@ -401,11 +401,8 @@
   size_t decisionCounter = 0;
 
   bool shouldTryToReduce(size_t bonus = 1) {
-<<<<<<< HEAD
-=======
     assert(bonus > 0);
     // Increment to avoid returning the same result each time.
->>>>>>> 20938231
     decisionCounter += bonus;
     return (decisionCounter % factor) <= bonus;
   }
@@ -414,11 +411,7 @@
   // all the previous work done in the reducer.
   size_t deterministicRandom(size_t max) {
     assert(max > 0);
-<<<<<<< HEAD
-    // decisionCounter += .. // need to not return the same again and again
-=======
     hash_combine(decisionCounter, max);
->>>>>>> 20938231
     return decisionCounter % max;
   }
 
@@ -934,13 +927,9 @@
       justReduced = tryToEmptyFunctions(names) || tryToRemoveFunctions(names);
       if (justReduced) {
         noteReduction(names.size());
-<<<<<<< HEAD
-        x += skip; // - 1?
-=======
         // Subtract 1 since the loop increments us anyhow by one: we want to
         // skip over the skipped functions, and not any more.
         x += skip - 1;
->>>>>>> 20938231
         skip = std::min(size_t(factor), 2 * skip);
         maxSkip = std::max(skip, maxSkip);
       } else {
