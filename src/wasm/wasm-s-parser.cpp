/*
 * Copyright 2015 WebAssembly Community Group participants
 *
 * Licensed under the Apache License, Version 2.0 (the "License");
 * you may not use this file except in compliance with the License.
 * You may obtain a copy of the License at
 *
 *     http://www.apache.org/licenses/LICENSE-2.0
 *
 * Unless required by applicable law or agreed to in writing, software
 * distributed under the License is distributed on an "AS IS" BASIS,
 * WITHOUT WARRANTIES OR CONDITIONS OF ANY KIND, either express or implied.
 * See the License for the specific language governing permissions and
 * limitations under the License.
 */

#include "wasm-s-parser.h"

#include <cctype>
#include <cmath>
#include <limits>

#include "ir/branch-utils.h"
#include "shared-constants.h"
#include "support/string.h"
#include "wasm-binary.h"
#include "wasm-builder.h"

#define abort_on(str)                                                          \
  { throw ParseException(std::string("abort_on ") + str); }
#define element_assert(condition)                                              \
  assert((condition) ? true : (std::cerr << "on: " << *this << '\n' && 0));

using cashew::IString;

namespace {
int unhex(char c) {
  if (c >= '0' && c <= '9') {
    return c - '0';
  }
  if (c >= 'a' && c <= 'f') {
    return c - 'a' + 10;
  }
  if (c >= 'A' && c <= 'F') {
    return c - 'A' + 10;
  }
  throw wasm::ParseException("invalid hexadecimal");
}
} // namespace

namespace wasm {

static Name STRUCT("struct"), FIELD("field"), ARRAY("array"), I8("i8"),
<<<<<<< HEAD
  I16("i16"), RTT("rtt"), REF_IS_NULL("ref.is_null"),
  REF_IS_FUNC("ref.is_func"), REF_IS_DATA("ref.is_data"),
  REF_IS_I31("ref.is_i31"), REF_AS_FUNC("ref.as_func"),
  REF_AS_DATA("ref.as_data"), REF_AS_I31("ref.as_i31");
=======
  I16("i16"), RTT("rtt");
>>>>>>> 2dbeb7dd

static Address getAddress(const Element* s) { return atoll(s->c_str()); }

static void
checkAddress(Address a, const char* errorText, const Element* errorElem) {
  if (a > std::numeric_limits<Address::address32_t>::max()) {
    throw ParseException(errorText, errorElem->line, errorElem->col);
  }
}

static bool elementStartsWith(Element& s, IString str) {
  return s.isList() && s.size() > 0 && s[0]->isStr() && s[0]->str() == str;
}

static bool elementStartsWith(Element* s, IString str) {
  return elementStartsWith(*s, str);
}

Element::List& Element::list() {
  if (!isList()) {
    throw ParseException("expected list", line, col);
  }
  return list_;
}

Element* Element::operator[](unsigned i) {
  if (!isList()) {
    throw ParseException("expected list", line, col);
  }
  if (i >= list().size()) {
    throw ParseException("expected more elements in list", line, col);
  }
  return list()[i];
}

IString Element::str() const {
  if (!isStr()) {
    throw ParseException("expected string", line, col);
  }
  return str_;
}

const char* Element::c_str() const {
  if (!isStr()) {
    throw ParseException("expected string", line, col);
  }
  return str_.str;
}

Element* Element::setString(IString str__, bool dollared__, bool quoted__) {
  isList_ = false;
  str_ = str__;
  dollared_ = dollared__;
  quoted_ = quoted__;
  return this;
}

Element*
Element::setMetadata(size_t line_, size_t col_, SourceLocation* startLoc_) {
  line = line_;
  col = col_;
  startLoc = startLoc_;
  return this;
}

std::ostream& operator<<(std::ostream& o, Element& e) {
  if (e.isList_) {
    o << '(';
    for (auto item : e.list_) {
      o << ' ' << *item;
    }
    o << " )";
  } else {
    o << e.str_.str;
  }
  return o;
}

void Element::dump() {
  std::cout << "dumping " << this << " : " << *this << ".\n";
}

SExpressionParser::SExpressionParser(char* input) : input(input) {
  root = nullptr;
  line = 1;
  lineStart = input;
  while (!root) { // keep parsing until we pass an initial comment
    root = parse();
  }
}

Element* SExpressionParser::parse() {
  std::vector<Element*> stack;
  std::vector<SourceLocation*> stackLocs;
  Element* curr = allocator.alloc<Element>();
  while (1) {
    skipWhitespace();
    if (input[0] == 0) {
      break;
    }
    if (input[0] == '(') {
      input++;
      stack.push_back(curr);
      curr = allocator.alloc<Element>()->setMetadata(
        line, input - lineStart - 1, loc);
      stackLocs.push_back(loc);
      assert(stack.size() == stackLocs.size());
    } else if (input[0] == ')') {
      input++;
      curr->endLoc = loc;
      auto last = curr;
      if (stack.empty()) {
        throw ParseException("s-expr stack empty");
      }
      curr = stack.back();
      assert(stack.size() == stackLocs.size());
      stack.pop_back();
      loc = stackLocs.back();
      stackLocs.pop_back();
      curr->list().push_back(last);
    } else {
      curr->list().push_back(parseString());
    }
  }
  if (stack.size() != 0) {
    throw ParseException("stack is not empty", curr->line, curr->col);
  }
  return curr;
}

void SExpressionParser::parseDebugLocation() {
  // Extracting debug location (if valid)
  char* debugLoc = input + 3; // skipping ";;@"
  while (debugLoc[0] && debugLoc[0] == ' ') {
    debugLoc++;
  }
  char* debugLocEnd = debugLoc;
  while (debugLocEnd[0] && debugLocEnd[0] != '\n') {
    debugLocEnd++;
  }
  char* pos = debugLoc;
  while (pos < debugLocEnd && pos[0] != ':') {
    pos++;
  }
  if (pos >= debugLocEnd) {
    return; // no line number
  }
  std::string name(debugLoc, pos);
  char* lineStart = ++pos;
  while (pos < debugLocEnd && pos[0] != ':') {
    pos++;
  }
  std::string lineStr(lineStart, pos);
  if (pos >= debugLocEnd) {
    return; // no column number
  }
  std::string colStr(++pos, debugLocEnd);
  void* buf =
    allocator.allocSpace(sizeof(SourceLocation), alignof(SourceLocation));
  loc = new (buf) SourceLocation(
    IString(name.c_str(), false), atoi(lineStr.c_str()), atoi(colStr.c_str()));
}

void SExpressionParser::skipWhitespace() {
  while (1) {
    while (isspace(input[0])) {
      if (input[0] == '\n') {
        line++;
        lineStart = input + 1;
      }
      input++;
    }
    if (input[0] == ';' && input[1] == ';') {
      if (input[2] == '@') {
        parseDebugLocation();
      }
      while (input[0] && input[0] != '\n') {
        input++;
      }
      line++;
      if (!input[0]) {
        return;
      }
      lineStart = ++input;
    } else if (input[0] == '(' && input[1] == ';') {
      // Skip nested block comments.
      input += 2;
      int depth = 1;
      while (1) {
        if (!input[0]) {
          return;
        }
        if (input[0] == '(' && input[1] == ';') {
          input += 2;
          depth++;
        } else if (input[0] == ';' && input[1] == ')') {
          input += 2;
          --depth;
          if (depth == 0) {
            break;
          }
        } else if (input[0] == '\n') {
          line++;
          lineStart = input;
          input++;
        } else {
          input++;
        }
      }
    } else {
      return;
    }
  }
}

Element* SExpressionParser::parseString() {
  bool dollared = false;
  if (input[0] == '$') {
    input++;
    dollared = true;
  }
  char* start = input;
  if (input[0] == '"') {
    // parse escaping \", but leave code escaped - we'll handle escaping in
    // memory segments specifically
    input++;
    std::string str;
    while (1) {
      if (input[0] == 0) {
        throw ParseException("unterminated string", line, start - lineStart);
      }
      if (input[0] == '"') {
        break;
      }
      if (input[0] == '\\') {
        str += input[0];
        if (input[1] == 0) {
          throw ParseException(
            "unterminated string escape", line, start - lineStart);
        }
        str += input[1];
        input += 2;
        continue;
      }
      str += input[0];
      input++;
    }
    input++;
    return allocator.alloc<Element>()
      ->setString(IString(str.c_str(), false), dollared, true)
      ->setMetadata(line, start - lineStart, loc);
  }
  while (input[0] && !isspace(input[0]) && input[0] != ')' && input[0] != '(' &&
         input[0] != ';') {
    input++;
  }
  if (start == input) {
    throw ParseException("expected string", line, input - lineStart);
  }
  char temp = input[0];
  input[0] = 0;
  auto ret = allocator.alloc<Element>()
               ->setString(IString(start, false), dollared, false)
               ->setMetadata(line, start - lineStart, loc);
  input[0] = temp;
  return ret;
}

SExpressionWasmBuilder::SExpressionWasmBuilder(Module& wasm,
                                               Element& module,
                                               IRProfile profile)
  : wasm(wasm), allocator(wasm.allocator), profile(profile) {
  if (module.size() == 0) {
    throw ParseException("empty toplevel, expected module");
  }
  if (module[0]->str() != MODULE) {
    throw ParseException("toplevel does not start with module");
  }
  if (module.size() == 1) {
    return;
  }
  Index i = 1;
  if (module[i]->dollared()) {
    wasm.name = module[i]->str();
    i++;
  }
  if (i < module.size() && module[i]->isStr()) {
    // these s-expressions contain a binary module, actually
    std::vector<char> data;
    while (i < module.size()) {
      auto str = module[i++]->c_str();
      if (auto size = strlen(str)) {
        stringToBinary(str, size, data);
      }
    }
    WasmBinaryBuilder binaryBuilder(wasm, data);
    binaryBuilder.read();
    return;
  }
  Index implementedFunctions = 0;
  functionCounter = 0;
  for (unsigned j = i; j < module.size(); j++) {
    auto& s = *module[j];
    preParseFunctionType(s);
    preParseImports(s);
    if (elementStartsWith(s, FUNC) && !isImport(s)) {
      implementedFunctions++;
    }
  }
  // we go through the functions again, now parsing them, and the counter begins
  // from where imports ended
  functionCounter -= implementedFunctions;
  for (unsigned j = i; j < module.size(); j++) {
    parseModuleElement(*module[j]);
  }
}

bool SExpressionWasmBuilder::isImport(Element& curr) {
  for (Index i = 0; i < curr.size(); i++) {
    auto& x = *curr[i];
    if (elementStartsWith(x, IMPORT)) {
      return true;
    }
  }
  return false;
}

void SExpressionWasmBuilder::preParseImports(Element& curr) {
  IString id = curr[0]->str();
  if (id == IMPORT) {
    parseImport(curr);
  }
  if (isImport(curr)) {
    if (id == FUNC) {
      parseFunction(curr, true /* preParseImport */);
    } else if (id == GLOBAL) {
      parseGlobal(curr, true /* preParseImport */);
    } else if (id == TABLE) {
      parseTable(curr, true /* preParseImport */);
    } else if (id == MEMORY) {
      parseMemory(curr, true /* preParseImport */);
    } else if (id == EVENT) {
      parseEvent(curr, true /* preParseImport */);
    } else {
      throw ParseException(
        "fancy import we don't support yet", curr.line, curr.col);
    }
  }
}

void SExpressionWasmBuilder::parseModuleElement(Element& curr) {
  if (isImport(curr)) {
    return; // already done
  }
  IString id = curr[0]->str();
  if (id == START) {
    return parseStart(curr);
  }
  if (id == FUNC) {
    return parseFunction(curr);
  }
  if (id == MEMORY) {
    return parseMemory(curr);
  }
  if (id == DATA) {
    return parseData(curr);
  }
  if (id == EXPORT) {
    return parseExport(curr);
  }
  if (id == IMPORT) {
    return; // already done
  }
  if (id == GLOBAL) {
    return parseGlobal(curr);
  }
  if (id == TABLE) {
    return parseTable(curr);
  }
  if (id == ELEM) {
    return parseElem(curr);
  }
  if (id == TYPE) {
    return; // already done
  }
  if (id == EVENT) {
    return parseEvent(curr);
  }
  std::cerr << "bad module element " << id.str << '\n';
  throw ParseException("unknown module element", curr.line, curr.col);
}

Name SExpressionWasmBuilder::getFunctionName(Element& s) {
  if (s.dollared()) {
    return s.str();
  } else {
    // index
    size_t offset = atoi(s.str().c_str());
    if (offset >= functionNames.size()) {
      throw ParseException(
        "unknown function in getFunctionName", s.line, s.col);
    }
    return functionNames[offset];
  }
}

Name SExpressionWasmBuilder::getGlobalName(Element& s) {
  if (s.dollared()) {
    return s.str();
  } else {
    // index
    size_t offset = atoi(s.str().c_str());
    if (offset >= globalNames.size()) {
      throw ParseException("unknown global in getGlobalName", s.line, s.col);
    }
    return globalNames[offset];
  }
}

Name SExpressionWasmBuilder::getEventName(Element& s) {
  if (s.dollared()) {
    return s.str();
  } else {
    // index
    size_t offset = atoi(s.str().c_str());
    if (offset >= eventNames.size()) {
      throw ParseException("unknown event in getEventName", s.line, s.col);
    }
    return eventNames[offset];
  }
}

// Parse various forms of (param ...) or (local ...) element. This ignores all
// parameter or local names when specified.
std::vector<Type> SExpressionWasmBuilder::parseParamOrLocal(Element& s) {
  size_t fakeIndex = 0;
  std::vector<NameType> namedParams = parseParamOrLocal(s, fakeIndex);
  std::vector<Type> params;
  for (auto& p : namedParams) {
    params.push_back(p.type);
  }
  return params;
}

// Parses various forms of (param ...) or (local ...) element:
// (param $name type) (e.g. (param $a i32))
// (param type+)      (e.g. (param i32 f64))
// (local $name type) (e.g. (local $a i32))
// (local type+)      (e.g. (local i32 f64))
// If the name is unspecified, it will create one using localIndex.
std::vector<NameType>
SExpressionWasmBuilder::parseParamOrLocal(Element& s, size_t& localIndex) {
  assert(elementStartsWith(s, PARAM) || elementStartsWith(s, LOCAL));
  std::vector<NameType> namedParams;
  if (s.size() == 1) { // (param) or (local)
    return namedParams;
  }

  for (size_t i = 1; i < s.size(); i++) {
    IString name;
    if (s[i]->dollared()) {
      if (i != 1) {
        throw ParseException("invalid wasm type", s[i]->line, s[i]->col);
      }
      if (i + 1 >= s.size()) {
        throw ParseException("invalid param entry", s.line, s.col);
      }
      name = s[i]->str();
      i++;
    } else {
      name = Name::fromInt(localIndex);
    }
    localIndex++;
    Type type;
    type = elementToType(*s[i]);
    if (elementStartsWith(s, PARAM) && type.isTuple()) {
      throw ParseException(
        "params may not have tuple types", s[i]->line, s[i]->col);
    }
    namedParams.emplace_back(name, type);
  }
  return namedParams;
}

// Parses (result type) element. (e.g. (result i32))
std::vector<Type> SExpressionWasmBuilder::parseResults(Element& s) {
  assert(elementStartsWith(s, RESULT));
  std::vector<Type> types;
  for (size_t i = 1; i < s.size(); i++) {
    types.push_back(elementToType(*s[i]));
  }
  return types;
}

// Parses an element that references an entry in the type section. The element
// should be in the form of (type name) or (type index).
// (e.g. (type $a), (type 0))
Signature SExpressionWasmBuilder::parseTypeRef(Element& s) {
  assert(elementStartsWith(s, TYPE));
  if (s.size() != 2) {
    throw ParseException("invalid type reference", s.line, s.col);
  }
  auto heapType = parseHeapType(*s[1]);
  if (!heapType.isSignature()) {
    throw ParseException("expected signature type", s.line, s.col);
  }
  return heapType.getSignature();
}

// Prases typeuse, a reference to a type definition. It is in the form of either
// (type index) or (type name), possibly augmented by inlined (param) and
// (result) nodes. (type) node can be omitted as well. Outputs are returned by
// parameter references.
// typeuse ::= (type index|name)+ |
//             (type index|name)+ (param ..)* (result ..)* |
//             (param ..)* (result ..)*
size_t
SExpressionWasmBuilder::parseTypeUse(Element& s,
                                     size_t startPos,
                                     Signature& functionSignature,
                                     std::vector<NameType>& namedParams) {
  std::vector<Type> params, results;
  size_t i = startPos;

  bool typeExists = false, paramsOrResultsExist = false;
  if (i < s.size() && elementStartsWith(*s[i], TYPE)) {
    typeExists = true;
    functionSignature = parseTypeRef(*s[i++]);
  }

  size_t paramPos = i;
  size_t localIndex = 0;

  while (i < s.size() && elementStartsWith(*s[i], PARAM)) {
    paramsOrResultsExist = true;
    auto newParams = parseParamOrLocal(*s[i++], localIndex);
    namedParams.insert(namedParams.end(), newParams.begin(), newParams.end());
    for (auto p : newParams) {
      params.push_back(p.type);
    }
  }

  while (i < s.size() && elementStartsWith(*s[i], RESULT)) {
    paramsOrResultsExist = true;
    auto newResults = parseResults(*s[i++]);
    results.insert(results.end(), newResults.begin(), newResults.end());
  }

  auto inlineSig = Signature(Type(params), Type(results));

  // If none of type/param/result exists, this is equivalent to a type that does
  // not have parameters and returns nothing.
  if (!typeExists && !paramsOrResultsExist) {
    paramsOrResultsExist = true;
  }

  if (!typeExists) {
    functionSignature = inlineSig;
  } else if (paramsOrResultsExist) {
    // verify that (type) and (params)/(result) match
    if (inlineSig != functionSignature) {
      throw ParseException("type and param/result don't match",
                           s[paramPos]->line,
                           s[paramPos]->col);
    }
  }

  // Add implicitly defined type to global list so it has an index
  auto heapType = HeapType(functionSignature);
  if (std::find(types.begin(), types.end(), heapType) == types.end()) {
    types.push_back(heapType);
  }

  // If only (type) is specified, populate `namedParams`
  if (!paramsOrResultsExist) {
    size_t index = 0;
    for (const auto& param : functionSignature.params) {
      namedParams.emplace_back(Name::fromInt(index++), param);
    }
  }

  return i;
}

// Parses a typeuse. Use this when only FunctionType* is needed.
size_t SExpressionWasmBuilder::parseTypeUse(Element& s,
                                            size_t startPos,
                                            Signature& functionSignature) {
  std::vector<NameType> params;
  return parseTypeUse(s, startPos, functionSignature, params);
}

void SExpressionWasmBuilder::preParseFunctionType(Element& s) {
  IString id = s[0]->str();
  if (id == TYPE) {
    return parseType(s);
  }
  if (id != FUNC) {
    return;
  }
  size_t i = 1;
  Name name, exportName;
  i = parseFunctionNames(s, name, exportName);
  if (!name.is()) {
    // unnamed, use an index
    name = Name::fromInt(functionCounter);
  }
  functionNames.push_back(name);
  functionCounter++;
  Signature sig;
  parseTypeUse(s, i, sig);
  functionSignatures[name] = sig;
}

size_t SExpressionWasmBuilder::parseFunctionNames(Element& s,
                                                  Name& name,
                                                  Name& exportName) {
  size_t i = 1;
  while (i < s.size() && i < 3 && s[i]->isStr()) {
    if (s[i]->quoted()) {
      // an export name
      exportName = s[i]->str();
      i++;
    } else if (s[i]->dollared()) {
      name = s[i]->str();
      i++;
    } else {
      break;
    }
  }
  if (i < s.size() && s[i]->isList()) {
    auto& inner = *s[i];
    if (elementStartsWith(inner, EXPORT)) {
      exportName = inner[1]->str();
      i++;
    }
  }
#if 0
  if (exportName.is() && !name.is()) {
    name = exportName; // useful for debugging
  }
#endif
  return i;
}

void SExpressionWasmBuilder::parseFunction(Element& s, bool preParseImport) {
  brokeToAutoBlock = false;

  Name name, exportName;
  size_t i = parseFunctionNames(s, name, exportName);
  bool hasExplicitName = name.is();
  if (!preParseImport) {
    if (!name.is()) {
      // unnamed, use an index
      name = Name::fromInt(functionCounter);
    }
    functionCounter++;
  } else {
    // just preparsing, functionCounter was incremented by preParseFunctionType
    if (!name.is()) {
      // unnamed, use an index
      name = functionNames[functionCounter - 1];
    }
  }
  if (exportName.is()) {
    auto ex = make_unique<Export>();
    ex->name = exportName;
    ex->value = name;
    ex->kind = ExternalKind::Function;
    if (wasm.getExportOrNull(ex->name)) {
      throw ParseException("duplicate export", s.line, s.col);
    }
    wasm.addExport(ex.release());
  }

  // parse import
  Name importModule, importBase;
  if (i < s.size() && elementStartsWith(*s[i], IMPORT)) {
    Element& curr = *s[i];
    importModule = curr[1]->str();
    importBase = curr[2]->str();
    i++;
  }

  // parse typeuse: type/param/result
  Signature sig;
  std::vector<NameType> params;
  i = parseTypeUse(s, i, sig, params);

  // when (import) is inside a (func) element, this is not a function definition
  // but an import.
  if (importModule.is()) {
    if (!importBase.size()) {
      throw ParseException("module but no base for import", s.line, s.col);
    }
    if (!preParseImport) {
      throw ParseException("!preParseImport in func", s.line, s.col);
    }
    auto im = make_unique<Function>();
    im->setName(name, hasExplicitName);
    im->module = importModule;
    im->base = importBase;
    im->sig = sig;
    functionSignatures[name] = sig;
    if (wasm.getFunctionOrNull(im->name)) {
      throw ParseException("duplicate import", s.line, s.col);
    }
    wasm.addFunction(im.release());
    if (currFunction) {
      throw ParseException("import module inside function dec", s.line, s.col);
    }
    nameMapper.clear();
    return;
  }
  // at this point this not an import but a real function definition.
  if (preParseImport) {
    throw ParseException("preParseImport in func", s.line, s.col);
  }

  size_t localIndex = params.size(); // local index for params and locals

  // parse locals
  std::vector<NameType> vars;
  while (i < s.size() && elementStartsWith(*s[i], LOCAL)) {
    auto newVars = parseParamOrLocal(*s[i++], localIndex);
    vars.insert(vars.end(), newVars.begin(), newVars.end());
  }

  // make a new function
  currFunction = std::unique_ptr<Function>(Builder(wasm).makeFunction(
    name, std::move(params), sig.results, std::move(vars)));
  currFunction->profile = profile;

  // parse body
  Block* autoBlock = nullptr; // may need to add a block for the very top level
  auto ensureAutoBlock = [&]() {
    if (!autoBlock) {
      autoBlock = allocator.alloc<Block>();
      autoBlock->list.push_back(currFunction->body);
      currFunction->body = autoBlock;
    }
  };
  while (i < s.size()) {
    Expression* ex = parseExpression(*s[i++]);
    if (!currFunction->body) {
      currFunction->body = ex;
    } else {
      ensureAutoBlock();
      autoBlock->list.push_back(ex);
    }
  }

  if (brokeToAutoBlock) {
    ensureAutoBlock();
    autoBlock->name = FAKE_RETURN;
  }
  if (autoBlock) {
    autoBlock->finalize(sig.results);
  }
  if (!currFunction->body) {
    currFunction->body = allocator.alloc<Nop>();
  }
  if (s.startLoc) {
    currFunction->prologLocation.insert(getDebugLocation(*s.startLoc));
  }
  if (s.endLoc) {
    currFunction->epilogLocation.insert(getDebugLocation(*s.endLoc));
  }
  if (wasm.getFunctionOrNull(currFunction->name)) {
    throw ParseException("duplicate function", s.line, s.col);
  }
  wasm.addFunction(currFunction.release());
  nameMapper.clear();
}

Type SExpressionWasmBuilder::stringToType(const char* str,
                                          bool allowError,
                                          bool prefix) {
  if (str[0] == 'i') {
    if (str[1] == '3' && str[2] == '2' && (prefix || str[3] == 0)) {
      return Type::i32;
    }
    if (str[1] == '6' && str[2] == '4' && (prefix || str[3] == 0)) {
      return Type::i64;
    }
  }
  if (str[0] == 'f') {
    if (str[1] == '3' && str[2] == '2' && (prefix || str[3] == 0)) {
      return Type::f32;
    }
    if (str[1] == '6' && str[2] == '4' && (prefix || str[3] == 0)) {
      return Type::f64;
    }
  }
  if (str[0] == 'v') {
    if (str[1] == '1' && str[2] == '2' && str[3] == '8' &&
        (prefix || str[4] == 0)) {
      return Type::v128;
    }
  }
  if (strncmp(str, "funcref", 7) == 0 && (prefix || str[7] == 0)) {
    return Type::funcref;
  }
  if (strncmp(str, "externref", 9) == 0 && (prefix || str[9] == 0)) {
    return Type::externref;
  }
  if (strncmp(str, "anyref", 6) == 0 && (prefix || str[6] == 0)) {
    return Type::anyref;
  }
  if (strncmp(str, "eqref", 5) == 0 && (prefix || str[5] == 0)) {
    return Type::eqref;
  }
  if (strncmp(str, "i31ref", 6) == 0 && (prefix || str[6] == 0)) {
    // FIXME: for now, force all inputs to be nullable
    return Type(HeapType::BasicHeapType::i31, Nullable);
  }
  if (strncmp(str, "dataref", 7) == 0 && (prefix || str[7] == 0)) {
    // FIXME: for now, force all inputs to be nullable
    return Type(HeapType::BasicHeapType::data, Nullable);
  }
  if (allowError) {
    return Type::none;
  }
  throw ParseException(std::string("invalid wasm type: ") + str);
}

HeapType SExpressionWasmBuilder::stringToHeapType(const char* str,
                                                  bool prefix) {
  if (str[0] == 'f') {
    if (str[1] == 'u' && str[2] == 'n' && str[3] == 'c' &&
        (prefix || str[4] == 0)) {
      return HeapType::func;
    }
  }
  if (str[0] == 'e') {
    if (str[1] == 'q' && (prefix || str[2] == 0)) {
      return HeapType::eq;
    }
    if (str[1] == 'x' && str[2] == 't' && str[3] == 'e' && str[4] == 'r' &&
        str[5] == 'n' && (prefix || str[6] == 0)) {
      return HeapType::ext;
    }
  }
  if (str[0] == 'a') {
    if (str[1] == 'n' && str[2] == 'y' && (prefix || str[3] == 0)) {
      return HeapType::any;
    }
  }
  if (str[0] == 'i') {
    if (str[1] == '3' && str[2] == '1' && (prefix || str[3] == 0)) {
      return HeapType::i31;
    }
  }
  if (str[0] == 'd') {
    if (str[1] == 'a' && str[2] == 't' && str[3] == 'a' &&
        (prefix || str[4] == 0)) {
      return HeapType::data;
    }
  }
  throw ParseException(std::string("invalid wasm heap type: ") + str);
}

Type SExpressionWasmBuilder::elementToType(Element& s) {
  if (s.isStr()) {
    return stringToType(s.str());
  }
  auto& list = s.list();
  auto size = list.size();
  if (elementStartsWith(s, REF)) {
    // It's a reference. It should be in the form
    //   (ref $name)
    // or
    //   (ref null $name)
    // and also $name can be the expanded structure of the type and not a name,
    // so something like (ref (func (result i32))), etc.
    if (size != 2 && size != 3) {
      throw ParseException(
        std::string("invalid reference type size"), s.line, s.col);
    }
    if (size == 3 && *list[1] != NULL_) {
      throw ParseException(
        std::string("invalid reference type qualifier"), s.line, s.col);
    }
    // FIXME: for now, force all inputs to be nullable
    Nullability nullable = Nullable;
    size_t i = 1;
    if (size == 3) {
      nullable = Nullable;
      i++;
    }
    return Type(parseHeapType(*s[i]), nullable);
  }
  if (elementStartsWith(s, RTT)) {
    // It's an RTT, something like (rtt N $typename) or just (rtt $typename)
    // if there is no depth.
    if (s[1]->dollared()) {
      auto heapType = parseHeapType(*s[1]);
      return Type(Rtt(heapType));
    } else {
      auto depth = atoi(s[1]->str().c_str());
      auto heapType = parseHeapType(*s[2]);
      return Type(Rtt(depth, heapType));
    }
  }
  // It's a tuple.
  std::vector<Type> types;
  for (size_t i = 0; i < s.size(); ++i) {
    types.push_back(elementToType(*list[i]));
  }
  return Type(types);
}

Type SExpressionWasmBuilder::stringToLaneType(const char* str) {
  if (strcmp(str, "i8x16") == 0) {
    return Type::i32;
  }
  if (strcmp(str, "i16x8") == 0) {
    return Type::i32;
  }
  if (strcmp(str, "i32x4") == 0) {
    return Type::i32;
  }
  if (strcmp(str, "i64x2") == 0) {
    return Type::i64;
  }
  if (strcmp(str, "f32x4") == 0) {
    return Type::f32;
  }
  if (strcmp(str, "f64x2") == 0) {
    return Type::f64;
  }
  return Type::none;
}

Function::DebugLocation
SExpressionWasmBuilder::getDebugLocation(const SourceLocation& loc) {
  IString file = loc.filename;
  auto& debugInfoFileNames = wasm.debugInfoFileNames;
  auto iter = debugInfoFileIndices.find(file);
  if (iter == debugInfoFileIndices.end()) {
    Index index = debugInfoFileNames.size();
    debugInfoFileNames.push_back(file.c_str());
    debugInfoFileIndices[file] = index;
  }
  uint32_t fileIndex = debugInfoFileIndices[file];
  return {fileIndex, loc.line, loc.column};
}

Expression* SExpressionWasmBuilder::parseExpression(Element& s) {
  Expression* result = makeExpression(s);
  if (s.startLoc && currFunction) {
    currFunction->debugLocations[result] = getDebugLocation(*s.startLoc);
  }
  return result;
}

Expression* SExpressionWasmBuilder::makeExpression(Element& s){
#define INSTRUCTION_PARSER
#include "gen-s-parser.inc"
}

Expression* SExpressionWasmBuilder::makeUnreachable() {
  return allocator.alloc<Unreachable>();
}

Expression* SExpressionWasmBuilder::makeNop() { return allocator.alloc<Nop>(); }

Expression* SExpressionWasmBuilder::makeBinary(Element& s, BinaryOp op) {
  auto ret = allocator.alloc<Binary>();
  ret->op = op;
  ret->left = parseExpression(s[1]);
  ret->right = parseExpression(s[2]);
  ret->finalize();
  return ret;
}

Expression* SExpressionWasmBuilder::makeUnary(Element& s, UnaryOp op) {
  auto ret = allocator.alloc<Unary>();
  ret->op = op;
  ret->value = parseExpression(s[1]);
  ret->finalize();
  return ret;
}

Expression* SExpressionWasmBuilder::makeSelect(Element& s) {
  auto ret = allocator.alloc<Select>();
  Index i = 1;
  Type type = parseOptionalResultType(s, i);
  ret->ifTrue = parseExpression(s[i++]);
  ret->ifFalse = parseExpression(s[i++]);
  ret->condition = parseExpression(s[i]);
  if (type.isConcrete()) {
    ret->finalize(type);
  } else {
    ret->finalize();
  }
  return ret;
}

Expression* SExpressionWasmBuilder::makeDrop(Element& s) {
  auto ret = allocator.alloc<Drop>();
  ret->value = parseExpression(s[1]);
  ret->finalize();
  return ret;
}

Expression* SExpressionWasmBuilder::makeMemorySize(Element& s) {
  auto ret = allocator.alloc<MemorySize>();
  if (wasm.memory.is64()) {
    ret->make64();
  }
  ret->finalize();
  return ret;
}

Expression* SExpressionWasmBuilder::makeMemoryGrow(Element& s) {
  auto ret = allocator.alloc<MemoryGrow>();
  if (wasm.memory.is64()) {
    ret->make64();
  }
  ret->delta = parseExpression(s[1]);
  ret->finalize();
  return ret;
}

Index SExpressionWasmBuilder::getLocalIndex(Element& s) {
  if (!currFunction) {
    throw ParseException("local access in non-function scope", s.line, s.col);
  }
  if (s.dollared()) {
    auto ret = s.str();
    if (currFunction->localIndices.count(ret) == 0) {
      throw ParseException("bad local name", s.line, s.col);
    }
    return currFunction->getLocalIndex(ret);
  }
  // this is a numeric index
  Index ret = atoi(s.c_str());
  if (ret >= currFunction->getNumLocals()) {
    throw ParseException("bad local index", s.line, s.col);
  }
  return ret;
}

Expression* SExpressionWasmBuilder::makeLocalGet(Element& s) {
  auto ret = allocator.alloc<LocalGet>();
  ret->index = getLocalIndex(*s[1]);
  ret->type = currFunction->getLocalType(ret->index);
  return ret;
}

Expression* SExpressionWasmBuilder::makeLocalTee(Element& s) {
  auto ret = allocator.alloc<LocalSet>();
  ret->index = getLocalIndex(*s[1]);
  ret->value = parseExpression(s[2]);
  ret->makeTee(currFunction->getLocalType(ret->index));
  ret->finalize();
  return ret;
}

Expression* SExpressionWasmBuilder::makeLocalSet(Element& s) {
  auto ret = allocator.alloc<LocalSet>();
  ret->index = getLocalIndex(*s[1]);
  ret->value = parseExpression(s[2]);
  ret->makeSet();
  ret->finalize();
  return ret;
}

Expression* SExpressionWasmBuilder::makeGlobalGet(Element& s) {
  auto ret = allocator.alloc<GlobalGet>();
  ret->name = getGlobalName(*s[1]);
  auto* global = wasm.getGlobalOrNull(ret->name);
  if (!global) {
    throw ParseException("bad global.get name", s.line, s.col);
  }
  ret->type = global->type;
  return ret;
}

Expression* SExpressionWasmBuilder::makeGlobalSet(Element& s) {
  auto ret = allocator.alloc<GlobalSet>();
  ret->name = getGlobalName(*s[1]);
  if (wasm.getGlobalOrNull(ret->name) &&
      !wasm.getGlobalOrNull(ret->name)->mutable_) {
    throw ParseException("global.set of immutable", s.line, s.col);
  }
  ret->value = parseExpression(s[2]);
  ret->finalize();
  return ret;
}

Expression* SExpressionWasmBuilder::makeBlock(Element& s) {
  if (!currFunction) {
    throw ParseException(
      "block is unallowed outside of functions", s.line, s.col);
  }
  // special-case Block, because Block nesting (in their first element) can be
  // incredibly deep
  auto curr = allocator.alloc<Block>();
  auto* sp = &s;
  std::vector<std::pair<Element*, Block*>> stack;
  while (1) {
    stack.emplace_back(sp, curr);
    auto& s = *sp;
    Index i = 1;
    Name sName;
    if (i < s.size() && s[i]->isStr()) {
      // could be a name or a type
      if (s[i]->dollared() ||
          stringToType(s[i]->str(), true /* allowError */) == Type::none) {
        sName = s[i++]->str();
      } else {
        sName = "block";
      }
    } else {
      sName = "block";
    }
    curr->name = nameMapper.pushLabelName(sName);
    // block signature
    curr->type = parseOptionalResultType(s, i);
    if (i >= s.size()) {
      break; // empty block
    }
    auto& first = *s[i];
    if (elementStartsWith(first, BLOCK)) {
      // recurse
      curr = allocator.alloc<Block>();
      if (first.startLoc) {
        currFunction->debugLocations[curr] = getDebugLocation(*first.startLoc);
      }
      sp = &first;
      continue;
    }
    break;
  }
  // we now have a stack of Blocks, with their labels, but no contents yet
  for (int t = int(stack.size()) - 1; t >= 0; t--) {
    auto* sp = stack[t].first;
    auto* curr = stack[t].second;
    auto& s = *sp;
    size_t i = 1;
    if (i < s.size()) {
      while (i < s.size() && s[i]->isStr()) {
        i++;
      }
      if (i < s.size() && elementStartsWith(*s[i], RESULT)) {
        i++;
      }
      if (t < int(stack.size()) - 1) {
        // first child is one of our recursions
        curr->list.push_back(stack[t + 1].second);
        i++;
      }
      for (; i < s.size(); i++) {
        curr->list.push_back(parseExpression(s[i]));
      }
    }
    nameMapper.popLabelName(curr->name);
    curr->finalize(curr->type);
  }
  return stack[0].second;
}

// Similar to block, but the label is handled by the enclosing if (since there
// might not be a then or else, ick)
Expression* SExpressionWasmBuilder::makeThenOrElse(Element& s) {
  auto ret = allocator.alloc<Block>();
  size_t i = 1;
  if (s[1]->isStr()) {
    i++;
  }
  for (; i < s.size(); i++) {
    ret->list.push_back(parseExpression(s[i]));
  }
  ret->finalize();
  return ret;
}

template<int Lanes>
static Literal makeLanes(Element& s, MixedArena& allocator, Type lane_t) {
  std::array<Literal, Lanes> lanes;
  for (size_t i = 0; i < Lanes; ++i) {
    Expression* lane = parseConst(s[i + 2]->str(), lane_t, allocator);
    if (lane) {
      lanes[i] = lane->cast<Const>()->value;
    } else {
      throw ParseException(
        "Could not parse v128 lane", s[i + 2]->line, s[i + 2]->col);
    }
  }
  return Literal(lanes);
}

Expression* SExpressionWasmBuilder::makeConst(Element& s, Type type) {
  if (type != Type::v128) {
    auto ret = parseConst(s[1]->str(), type, allocator);
    if (!ret) {
      throw ParseException("bad const", s[1]->line, s[1]->col);
    }
    return ret;
  }

  auto ret = allocator.alloc<Const>();
  Type lane_t = stringToLaneType(s[1]->str().str);
  size_t lanes = s.size() - 2;
  switch (lanes) {
    case 2: {
      if (lane_t != Type::i64 && lane_t != Type::f64) {
        throw ParseException(
          "Unexpected v128 literal lane type", s[1]->line, s[1]->col);
      }
      ret->value = makeLanes<2>(s, allocator, lane_t);
      break;
    }
    case 4: {
      if (lane_t != Type::i32 && lane_t != Type::f32) {
        throw ParseException(
          "Unexpected v128 literal lane type", s[1]->line, s[1]->col);
      }
      ret->value = makeLanes<4>(s, allocator, lane_t);
      break;
    }
    case 8: {
      if (lane_t != Type::i32) {
        throw ParseException(
          "Unexpected v128 literal lane type", s[1]->line, s[1]->col);
      }
      ret->value = makeLanes<8>(s, allocator, lane_t);
      break;
    }
    case 16: {
      if (lane_t != Type::i32) {
        throw ParseException(
          "Unexpected v128 literal lane type", s[1]->line, s[1]->col);
      }
      ret->value = makeLanes<16>(s, allocator, lane_t);
      break;
    }
    default:
      throw ParseException(
        "Unexpected number of lanes in v128 literal", s[1]->line, s[1]->col);
  }
  ret->finalize();
  return ret;
}

static uint8_t parseMemBytes(const char*& s, uint8_t fallback) {
  uint8_t ret;
  if (s[0] == '8') {
    ret = 1;
    s++;
  } else if (s[0] == '1') {
    if (s[1] != '6') {
      throw ParseException(std::string("expected 16 for memop size: ") + s);
    }
    ret = 2;
    s += 2;
  } else if (s[0] == '3') {
    if (s[1] != '2') {
      throw ParseException(std::string("expected 32 for memop size: ") + s);
    };
    ret = 4;
    s += 2;
  } else {
    ret = fallback;
  }
  return ret;
}

static size_t parseMemAttributes(Element& s,
                                 Address& offset,
                                 Address& align,
                                 Address fallbackAlign) {
  size_t i = 1;
  offset = 0;
  align = fallbackAlign;
  // Parse "align=X" and "offset=X" arguments, bailing out on anything else.
  while (!s[i]->isList()) {
    const char* str = s[i]->c_str();
    if (strncmp(str, "align", 5) != 0 && strncmp(str, "offset", 6) != 0) {
      return i;
    }
    const char* eq = strchr(str, '=');
    if (!eq) {
      throw ParseException(
        "missing = in memory attribute", s[i]->line, s[i]->col);
    }
    eq++;
    if (*eq == 0) {
      throw ParseException(
        "missing value in memory attribute", s[i]->line, s[i]->col);
    }
    char* endptr;
    uint64_t value = strtoll(eq, &endptr, 10);
    if (*endptr != 0) {
      throw ParseException(
        "bad memory attribute immediate", s[i]->line, s[i]->col);
    }
    if (str[0] == 'a') {
      if (value > std::numeric_limits<uint32_t>::max()) {
        throw ParseException("bad align", s[i]->line, s[i]->col);
      }
      align = value;
    } else if (str[0] == 'o') {
      if (value > std::numeric_limits<uint32_t>::max()) {
        throw ParseException("bad offset", s[i]->line, s[i]->col);
      }
      offset = value;
    } else {
      throw ParseException("bad memory attribute", s[i]->line, s[i]->col);
    }
    i++;
  }
  return i;
}

static const char* findMemExtra(const Element& s, size_t skip, bool isAtomic) {
  auto* str = s.c_str();
  auto size = strlen(str);
  auto* ret = strchr(str, '.');
  if (!ret) {
    throw ParseException("missing '.' in memory access", s.line, s.col);
  }
  ret += skip;
  if (isAtomic) {
    ret += 7; // after "type.atomic.load"
  }
  if (ret > str + size) {
    throw ParseException("memory access ends abruptly", s.line, s.col);
  }
  return ret;
}

Expression*
SExpressionWasmBuilder::makeLoad(Element& s, Type type, bool isAtomic) {
  const char* extra = findMemExtra(*s[0], 5 /* after "type.load" */, isAtomic);
  auto* ret = allocator.alloc<Load>();
  ret->isAtomic = isAtomic;
  ret->type = type;
  ret->bytes = parseMemBytes(extra, type.getByteSize());
  ret->signed_ = extra[0] && extra[1] == 's';
  size_t i = parseMemAttributes(s, ret->offset, ret->align, ret->bytes);
  ret->ptr = parseExpression(s[i]);
  ret->finalize();
  return ret;
}

Expression*
SExpressionWasmBuilder::makeStore(Element& s, Type type, bool isAtomic) {
  const char* extra = findMemExtra(*s[0], 6 /* after "type.store" */, isAtomic);
  auto ret = allocator.alloc<Store>();
  ret->isAtomic = isAtomic;
  ret->valueType = type;
  ret->bytes = parseMemBytes(extra, type.getByteSize());
  size_t i = parseMemAttributes(s, ret->offset, ret->align, ret->bytes);
  ret->ptr = parseExpression(s[i]);
  ret->value = parseExpression(s[i + 1]);
  ret->finalize();
  return ret;
}

Expression* SExpressionWasmBuilder::makeAtomicRMWOrCmpxchg(Element& s,
                                                           Type type) {
  const char* extra = findMemExtra(
    *s[0], 11 /* after "type.atomic.rmw" */, /* isAtomic = */ false);
  auto bytes = parseMemBytes(extra, type.getByteSize());
  extra = strchr(extra, '.'); // after the optional '_u' and before the opcode
  if (!extra) {
    throw ParseException("malformed atomic rmw instruction", s.line, s.col);
  }
  extra++; // after the '.'
  if (!strncmp(extra, "cmpxchg", 7)) {
    return makeAtomicCmpxchg(s, type, bytes, extra);
  }
  return makeAtomicRMW(s, type, bytes, extra);
}

Expression* SExpressionWasmBuilder::makeAtomicRMW(Element& s,
                                                  Type type,
                                                  uint8_t bytes,
                                                  const char* extra) {
  auto ret = allocator.alloc<AtomicRMW>();
  ret->type = type;
  ret->bytes = bytes;
  if (!strncmp(extra, "add", 3)) {
    ret->op = RMWAdd;
  } else if (!strncmp(extra, "and", 3)) {
    ret->op = RMWAnd;
  } else if (!strncmp(extra, "or", 2)) {
    ret->op = RMWOr;
  } else if (!strncmp(extra, "sub", 3)) {
    ret->op = RMWSub;
  } else if (!strncmp(extra, "xor", 3)) {
    ret->op = RMWXor;
  } else if (!strncmp(extra, "xchg", 4)) {
    ret->op = RMWXchg;
  } else {
    throw ParseException("bad atomic rmw operator", s.line, s.col);
  }
  Address align;
  size_t i = parseMemAttributes(s, ret->offset, align, ret->bytes);
  if (align != ret->bytes) {
    throw ParseException("Align of Atomic RMW must match size", s.line, s.col);
  }
  ret->ptr = parseExpression(s[i]);
  ret->value = parseExpression(s[i + 1]);
  ret->finalize();
  return ret;
}

Expression* SExpressionWasmBuilder::makeAtomicCmpxchg(Element& s,
                                                      Type type,
                                                      uint8_t bytes,
                                                      const char* extra) {
  auto ret = allocator.alloc<AtomicCmpxchg>();
  ret->type = type;
  ret->bytes = bytes;
  Address align;
  size_t i = parseMemAttributes(s, ret->offset, align, ret->bytes);
  if (align != ret->bytes) {
    throw ParseException(
      "Align of Atomic Cmpxchg must match size", s.line, s.col);
  }
  ret->ptr = parseExpression(s[i]);
  ret->expected = parseExpression(s[i + 1]);
  ret->replacement = parseExpression(s[i + 2]);
  ret->finalize();
  return ret;
}

Expression* SExpressionWasmBuilder::makeAtomicWait(Element& s, Type type) {
  auto ret = allocator.alloc<AtomicWait>();
  ret->type = Type::i32;
  ret->expectedType = type;
  Address align;
  Address expectedAlign;
  if (type == Type::i32) {
    expectedAlign = 4;
  } else if (type == Type::i64) {
    expectedAlign = 8;
  } else {
    WASM_UNREACHABLE("Invalid prefix for memory.atomic.wait");
  }
  size_t i = parseMemAttributes(s, ret->offset, align, expectedAlign);
  if (align != expectedAlign) {
    throw ParseException(
      "Align of memory.atomic.wait must match size", s.line, s.col);
  }
  ret->ptr = parseExpression(s[i]);
  ret->expected = parseExpression(s[i + 1]);
  ret->timeout = parseExpression(s[i + 2]);
  ret->finalize();
  return ret;
}

Expression* SExpressionWasmBuilder::makeAtomicNotify(Element& s) {
  auto ret = allocator.alloc<AtomicNotify>();
  ret->type = Type::i32;
  Address align;
  size_t i = parseMemAttributes(s, ret->offset, align, 4);
  if (align != 4) {
    throw ParseException(
      "Align of memory.atomic.notify must be 4", s.line, s.col);
  }
  ret->ptr = parseExpression(s[i]);
  ret->notifyCount = parseExpression(s[i + 1]);
  ret->finalize();
  return ret;
}

Expression* SExpressionWasmBuilder::makeAtomicFence(Element& s) {
  return allocator.alloc<AtomicFence>();
}

static uint8_t parseLaneIndex(const Element* s, size_t lanes) {
  const char* str = s->c_str();
  char* end;
  auto n = static_cast<unsigned long long>(strtoll(str, &end, 10));
  if (end == str || *end != '\0') {
    throw ParseException("Expected lane index", s->line, s->col);
  }
  if (n > lanes) {
    throw ParseException(
      "lane index must be less than " + std::to_string(lanes), s->line, s->col);
  }
  return uint8_t(n);
}

Expression* SExpressionWasmBuilder::makeSIMDExtract(Element& s,
                                                    SIMDExtractOp op,
                                                    size_t lanes) {
  auto ret = allocator.alloc<SIMDExtract>();
  ret->op = op;
  ret->index = parseLaneIndex(s[1], lanes);
  ret->vec = parseExpression(s[2]);
  ret->finalize();
  return ret;
}

Expression* SExpressionWasmBuilder::makeSIMDReplace(Element& s,
                                                    SIMDReplaceOp op,
                                                    size_t lanes) {
  auto ret = allocator.alloc<SIMDReplace>();
  ret->op = op;
  ret->index = parseLaneIndex(s[1], lanes);
  ret->vec = parseExpression(s[2]);
  ret->value = parseExpression(s[3]);
  ret->finalize();
  return ret;
}

Expression* SExpressionWasmBuilder::makeSIMDShuffle(Element& s) {
  auto ret = allocator.alloc<SIMDShuffle>();
  for (size_t i = 0; i < 16; ++i) {
    ret->mask[i] = parseLaneIndex(s[i + 1], 32);
  }
  ret->left = parseExpression(s[17]);
  ret->right = parseExpression(s[18]);
  ret->finalize();
  return ret;
}

Expression* SExpressionWasmBuilder::makeSIMDTernary(Element& s,
                                                    SIMDTernaryOp op) {
  auto ret = allocator.alloc<SIMDTernary>();
  ret->op = op;
  ret->a = parseExpression(s[1]);
  ret->b = parseExpression(s[2]);
  ret->c = parseExpression(s[3]);
  ret->finalize();
  return ret;
}

Expression* SExpressionWasmBuilder::makeSIMDShift(Element& s, SIMDShiftOp op) {
  auto ret = allocator.alloc<SIMDShift>();
  ret->op = op;
  ret->vec = parseExpression(s[1]);
  ret->shift = parseExpression(s[2]);
  ret->finalize();
  return ret;
}

Expression* SExpressionWasmBuilder::makeSIMDLoad(Element& s, SIMDLoadOp op) {
  auto ret = allocator.alloc<SIMDLoad>();
  ret->op = op;
  Address defaultAlign;
  switch (op) {
    case LoadSplatVec8x16:
      defaultAlign = 1;
      break;
    case LoadSplatVec16x8:
      defaultAlign = 2;
      break;
    case LoadSplatVec32x4:
    case Load32Zero:
      defaultAlign = 4;
      break;
    case LoadSplatVec64x2:
    case LoadExtSVec8x8ToVecI16x8:
    case LoadExtUVec8x8ToVecI16x8:
    case LoadExtSVec16x4ToVecI32x4:
    case LoadExtUVec16x4ToVecI32x4:
    case LoadExtSVec32x2ToVecI64x2:
    case LoadExtUVec32x2ToVecI64x2:
    case Load64Zero:
      defaultAlign = 8;
      break;
  }
  size_t i = parseMemAttributes(s, ret->offset, ret->align, defaultAlign);
  ret->ptr = parseExpression(s[i]);
  ret->finalize();
  return ret;
}

Expression*
SExpressionWasmBuilder::makeSIMDLoadStoreLane(Element& s,
                                              SIMDLoadStoreLaneOp op) {
  auto* ret = allocator.alloc<SIMDLoadStoreLane>();
  ret->op = op;
  Address defaultAlign;
  size_t lanes;
  switch (op) {
    case LoadLaneVec8x16:
    case StoreLaneVec8x16:
      defaultAlign = 1;
      lanes = 16;
      break;
    case LoadLaneVec16x8:
    case StoreLaneVec16x8:
      defaultAlign = 2;
      lanes = 8;
      break;
    case LoadLaneVec32x4:
    case StoreLaneVec32x4:
      defaultAlign = 4;
      lanes = 4;
      break;
    case LoadLaneVec64x2:
    case StoreLaneVec64x2:
      defaultAlign = 8;
      lanes = 2;
      break;
    default:
      WASM_UNREACHABLE("Unexpected SIMDLoadStoreLane op");
  }
  size_t i = parseMemAttributes(s, ret->offset, ret->align, defaultAlign);
  ret->index = parseLaneIndex(s[i++], lanes);
  ret->ptr = parseExpression(s[i++]);
  ret->vec = parseExpression(s[i]);
  ret->finalize();
  return ret;
}

Expression* SExpressionWasmBuilder::makePrefetch(Element& s, PrefetchOp op) {
  Address offset, align;
  size_t i = parseMemAttributes(s, offset, align, /*defaultAlign*/ 1);
  return Builder(wasm).makePrefetch(op, offset, align, parseExpression(s[i]));
}

Expression* SExpressionWasmBuilder::makeMemoryInit(Element& s) {
  auto ret = allocator.alloc<MemoryInit>();
  ret->segment = atoi(s[1]->str().c_str());
  ret->dest = parseExpression(s[2]);
  ret->offset = parseExpression(s[3]);
  ret->size = parseExpression(s[4]);
  ret->finalize();
  return ret;
}

Expression* SExpressionWasmBuilder::makeDataDrop(Element& s) {
  auto ret = allocator.alloc<DataDrop>();
  ret->segment = atoi(s[1]->str().c_str());
  ret->finalize();
  return ret;
}

Expression* SExpressionWasmBuilder::makeMemoryCopy(Element& s) {
  auto ret = allocator.alloc<MemoryCopy>();
  ret->dest = parseExpression(s[1]);
  ret->source = parseExpression(s[2]);
  ret->size = parseExpression(s[3]);
  ret->finalize();
  return ret;
}

Expression* SExpressionWasmBuilder::makeMemoryFill(Element& s) {
  auto ret = allocator.alloc<MemoryFill>();
  ret->dest = parseExpression(s[1]);
  ret->value = parseExpression(s[2]);
  ret->size = parseExpression(s[3]);
  ret->finalize();
  return ret;
}

Expression* SExpressionWasmBuilder::makePop(Element& s) {
  auto ret = allocator.alloc<Pop>();
  std::vector<Type> types;
  for (size_t i = 1; i < s.size(); ++i) {
    types.push_back(stringToType(s[i]->str()));
  }
  ret->type = Type(types);
  ret->finalize();
  return ret;
}

Expression* SExpressionWasmBuilder::makeIf(Element& s) {
  auto ret = allocator.alloc<If>();
  Index i = 1;
  Name sName;
  if (s[i]->dollared()) {
    // the if is labeled
    sName = s[i++]->str();
  } else {
    sName = "if";
  }
  auto label = nameMapper.pushLabelName(sName);
  // if signature
  Type type = parseOptionalResultType(s, i);
  ret->condition = parseExpression(s[i++]);
  ret->ifTrue = parseExpression(*s[i++]);
  if (i < s.size()) {
    ret->ifFalse = parseExpression(*s[i++]);
  }
  ret->finalize(type);
  nameMapper.popLabelName(label);
  // create a break target if we must
  if (BranchUtils::BranchSeeker::has(ret, label)) {
    auto* block = allocator.alloc<Block>();
    block->name = label;
    block->list.push_back(ret);
    block->finalize(type);
    return block;
  }
  return ret;
}

Expression*
SExpressionWasmBuilder::makeMaybeBlock(Element& s, size_t i, Type type) {
  Index stopAt = -1;
  if (s.size() == i) {
    return allocator.alloc<Nop>();
  }
  if (s.size() == i + 1) {
    return parseExpression(s[i]);
  }
  auto ret = allocator.alloc<Block>();
  for (; i < s.size() && i < stopAt; i++) {
    ret->list.push_back(parseExpression(s[i]));
  }
  ret->finalize(type);
  // Note that we do not name these implicit/synthetic blocks. They
  // are the effects of syntactic sugar, and nothing can branch to
  // them anyhow.
  return ret;
}

Type SExpressionWasmBuilder::parseOptionalResultType(Element& s, Index& i) {
  if (s.size() == i) {
    return Type::none;
  }

  // TODO(sbc): Remove support for old result syntax (bare streing) once the
  // spec tests are updated.
  if (s[i]->isStr()) {
    return stringToType(s[i++]->str());
  }

  Element& results = *s[i];
  IString id = results[0]->str();
  if (id == RESULT) {
    i++;
    return Type(parseResults(results));
  }
  return Type::none;
}

Expression* SExpressionWasmBuilder::makeLoop(Element& s) {
  auto ret = allocator.alloc<Loop>();
  Index i = 1;
  Name sName;
  if (s.size() > i && s[i]->dollared()) {
    sName = s[i++]->str();
  } else {
    sName = "loop-in";
  }
  ret->name = nameMapper.pushLabelName(sName);
  ret->type = parseOptionalResultType(s, i);
  ret->body = makeMaybeBlock(s, i, ret->type);
  nameMapper.popLabelName(ret->name);
  ret->finalize(ret->type);
  return ret;
}

Expression* SExpressionWasmBuilder::makeCall(Element& s, bool isReturn) {
  auto target = getFunctionName(*s[1]);
  auto ret = allocator.alloc<Call>();
  ret->target = target;
  ret->type = functionSignatures[ret->target].results;
  parseCallOperands(s, 2, s.size(), ret);
  ret->isReturn = isReturn;
  ret->finalize();
  return ret;
}

Expression* SExpressionWasmBuilder::makeCallIndirect(Element& s,
                                                     bool isReturn) {
  if (!wasm.table.exists) {
    throw ParseException("no table", s.line, s.col);
  }
  Index i = 1;
  auto ret = allocator.alloc<CallIndirect>();
  i = parseTypeUse(s, i, ret->sig);
  parseCallOperands(s, i, s.size() - 1, ret);
  ret->target = parseExpression(s[s.size() - 1]);
  ret->isReturn = isReturn;
  ret->finalize();
  return ret;
}

Name SExpressionWasmBuilder::getLabel(Element& s) {
  if (s.dollared()) {
    return nameMapper.sourceToUnique(s.str());
  } else {
    // offset, break to nth outside label
    uint64_t offset;
    try {
      offset = std::stoll(s.c_str(), nullptr, 0);
    } catch (std::invalid_argument&) {
      throw ParseException("invalid break offset", s.line, s.col);
    } catch (std::out_of_range&) {
      throw ParseException("out of range break offset", s.line, s.col);
    }
    if (offset > nameMapper.labelStack.size()) {
      throw ParseException("invalid label", s.line, s.col);
    }
    if (offset == nameMapper.labelStack.size()) {
      // a break to the function's scope. this means we need an automatic block,
      // with a name
      brokeToAutoBlock = true;
      return FAKE_RETURN;
    }
    return nameMapper.labelStack[nameMapper.labelStack.size() - 1 - offset];
  }
}

Expression* SExpressionWasmBuilder::makeBreak(Element& s) {
  auto ret = allocator.alloc<Break>();
  size_t i = 1;
  ret->name = getLabel(*s[i]);
  i++;
  if (i == s.size()) {
    return ret;
  }
  if (elementStartsWith(s, BR_IF)) {
    if (i + 1 < s.size()) {
      ret->value = parseExpression(s[i]);
      i++;
    }
    ret->condition = parseExpression(s[i]);
  } else {
    ret->value = parseExpression(s[i]);
  }
  ret->finalize();
  return ret;
}

Expression* SExpressionWasmBuilder::makeBreakTable(Element& s) {
  auto ret = allocator.alloc<Switch>();
  size_t i = 1;
  while (!s[i]->isList()) {
    ret->targets.push_back(getLabel(*s[i++]));
  }
  if (ret->targets.size() == 0) {
    throw ParseException("switch with no targets", s.line, s.col);
  }
  ret->default_ = ret->targets.back();
  ret->targets.pop_back();
  ret->condition = parseExpression(s[i++]);
  if (i < s.size()) {
    ret->value = ret->condition;
    ret->condition = parseExpression(s[i++]);
  }
  return ret;
}

Expression* SExpressionWasmBuilder::makeReturn(Element& s) {
  auto ret = allocator.alloc<Return>();
  if (s.size() >= 2) {
    ret->value = parseExpression(s[1]);
  }
  return ret;
}

Expression* SExpressionWasmBuilder::makeRefNull(Element& s) {
  if (s.size() != 2) {
    throw ParseException("invalid heap type reference", s.line, s.col);
  }
  auto ret = allocator.alloc<RefNull>();
  // The heap type may be just "func", that is, the whole thing is just
  // (ref.null func), or it may be the name of a defined type, such as
  // (ref.null $struct.FOO)
  if (s[1]->dollared()) {
    ret->finalize(parseHeapType(*s[1]));
  } else {
    ret->finalize(stringToHeapType(s[1]->str()));
  }
  return ret;
}

Expression* SExpressionWasmBuilder::makeRefIs(Element& s, RefIsOp op) {
  auto ret = allocator.alloc<RefIs>();
  ret->op = op;
  ret->value = parseExpression(s[1]);
  ret->finalize();
  return ret;
}

Expression* SExpressionWasmBuilder::makeRefFunc(Element& s) {
  auto func = getFunctionName(*s[1]);
  auto ret = allocator.alloc<RefFunc>();
  ret->func = func;
  // To support typed function refs, we give the reference not just a general
  // funcref, but a specific subtype with the actual signature.
  ret->finalize(Type(HeapType(functionSignatures[func]), Nullable));
  return ret;
}

Expression* SExpressionWasmBuilder::makeRefEq(Element& s) {
  auto ret = allocator.alloc<RefEq>();
  ret->left = parseExpression(s[1]);
  ret->right = parseExpression(s[2]);
  ret->finalize();
  return ret;
}

// try-catch-end is written in the folded wast format as
// (try
//  (do
//    ...
//  )
//  (catch
//    ...
//  )
//  ...
//  (catch_all
//    ...
//  )
// )
// Any number of catch blocks can exist, including none. Zero or one catch_all
// block can exist, and if it does, it should be at the end. There should be at
// least one catch or catch_all body per try.
Expression* SExpressionWasmBuilder::makeTry(Element& s) {
  auto ret = allocator.alloc<Try>();
  Index i = 1;
  Name sName;
  if (s[i]->dollared()) {
    // the try is labeled
    sName = s[i++]->str();
  } else {
    sName = "try";
  }
  auto label = nameMapper.pushLabelName(sName);
  Type type = parseOptionalResultType(s, i); // signature

  if (!elementStartsWith(*s[i], "do")) {
    throw ParseException(
      "try body should start with 'do'", s[i]->line, s[i]->col);
  }
  ret->body = makeMaybeBlock(*s[i++], 1, type);

  while (i < s.size() && elementStartsWith(*s[i], "catch")) {
    Element& inner = *s[i++];
    if (inner.size() < 3) {
      throw ParseException("invalid catch block", inner.line, inner.col);
    }
    Name event = getEventName(*inner[1]);
    if (!wasm.getEventOrNull(event)) {
      throw ParseException("bad event name", inner[1]->line, inner[1]->col);
    }
    ret->catchEvents.push_back(getEventName(*inner[1]));
    ret->catchBodies.push_back(makeMaybeBlock(inner, 2, type));
  }

  if (i < s.size() && elementStartsWith(*s[i], "catch_all")) {
    ret->catchBodies.push_back(makeMaybeBlock(*s[i++], 1, type));
  }

  if (i != s.size()) {
    throw ParseException(
      "there should be at most one catch_all block at the end", s.line, s.col);
  }
  if (ret->catchBodies.empty()) {
    throw ParseException("no catch bodies", s.line, s.col);
  }

  ret->finalize(type);
  nameMapper.popLabelName(label);
  // create a break target if we must
  if (BranchUtils::BranchSeeker::has(ret, label)) {
    auto* block = allocator.alloc<Block>();
    block->name = label;
    block->list.push_back(ret);
    block->finalize(type);
    return block;
  }
  return ret;
}

Expression*
SExpressionWasmBuilder::makeTryOrCatchBody(Element& s, Type type, bool isTry) {
  if (isTry && !elementStartsWith(s, "do")) {
    throw ParseException("invalid try do clause", s.line, s.col);
  }
  if (!isTry && !elementStartsWith(s, "catch") &&
      !elementStartsWith(s, "catch_all")) {
    throw ParseException("invalid catch clause", s.line, s.col);
  }
  if (s.size() == 1) { // (do) / (catch) / (catch_all) without instructions
    return makeNop();
  }
  auto ret = allocator.alloc<Block>();
  for (size_t i = 1; i < s.size(); i++) {
    ret->list.push_back(parseExpression(s[i]));
  }
  if (ret->list.size() == 1) {
    return ret->list[0];
  }
  ret->finalize(type);
  return ret;
}

Expression* SExpressionWasmBuilder::makeThrow(Element& s) {
  auto ret = allocator.alloc<Throw>();
  Index i = 1;

  ret->event = getEventName(*s[i++]);
  if (!wasm.getEventOrNull(ret->event)) {
    throw ParseException("bad event name", s[1]->line, s[1]->col);
  }
  for (; i < s.size(); i++) {
    ret->operands.push_back(parseExpression(s[i]));
  }
  ret->finalize();
  return ret;
}

Expression* SExpressionWasmBuilder::makeRethrow(Element& s) {
  auto ret = allocator.alloc<Rethrow>();
  ret->depth = atoi(s[1]->str().c_str());
  ret->finalize();
  return ret;
}

Expression* SExpressionWasmBuilder::makeTupleMake(Element& s) {
  auto ret = allocator.alloc<TupleMake>();
  parseCallOperands(s, 1, s.size(), ret);
  ret->finalize();
  return ret;
}

Expression* SExpressionWasmBuilder::makeTupleExtract(Element& s) {
  auto ret = allocator.alloc<TupleExtract>();
  ret->index = atoi(s[1]->str().c_str());
  ret->tuple = parseExpression(s[2]);
  ret->finalize();
  return ret;
}

Expression* SExpressionWasmBuilder::makeCallRef(Element& s, bool isReturn) {
  auto ret = allocator.alloc<CallRef>();
  parseCallOperands(s, 1, s.size() - 1, ret);
  ret->target = parseExpression(s[s.size() - 1]);
  ret->isReturn = isReturn;
  if (!ret->target->type.isRef()) {
    throw ParseException("Non-reference type for a call_ref", s.line, s.col);
  }
  auto heapType = ret->target->type.getHeapType();
  if (!heapType.isSignature()) {
    throw ParseException(
      "Invalid reference type for a call_ref", s.line, s.col);
  }
  auto sig = heapType.getSignature();
  ret->finalize(sig.results);
  return ret;
}

Expression* SExpressionWasmBuilder::makeI31New(Element& s) {
  auto ret = allocator.alloc<I31New>();
  ret->value = parseExpression(s[1]);
  ret->finalize();
  return ret;
}

Expression* SExpressionWasmBuilder::makeI31Get(Element& s, bool signed_) {
  auto ret = allocator.alloc<I31Get>();
  ret->i31 = parseExpression(s[1]);
  ret->signed_ = signed_;
  ret->finalize();
  return ret;
}

Expression* SExpressionWasmBuilder::makeRefTest(Element& s) {
  auto heapType = parseHeapType(*s[1]);
  auto* ref = parseExpression(*s[2]);
  auto* rtt = parseExpression(*s[3]);
  validateHeapTypeUsingChild(rtt, heapType, s);
  return Builder(wasm).makeRefTest(ref, rtt);
}

Expression* SExpressionWasmBuilder::makeRefCast(Element& s) {
  auto heapType = parseHeapType(*s[1]);
  auto* ref = parseExpression(*s[2]);
  auto* rtt = parseExpression(*s[3]);
  validateHeapTypeUsingChild(rtt, heapType, s);
  return Builder(wasm).makeRefCast(ref, rtt);
}

Expression* SExpressionWasmBuilder::makeBrOnCast(Element& s) {
  auto name = getLabel(*s[1]);
  auto heapType = parseHeapType(*s[2]);
  auto* ref = parseExpression(*s[3]);
  auto* rtt = parseExpression(*s[4]);
  validateHeapTypeUsingChild(rtt, heapType, s);
  return Builder(wasm).makeBrOnCast(name, heapType, ref, rtt);
}

Expression* SExpressionWasmBuilder::makeRttCanon(Element& s) {
  return Builder(wasm).makeRttCanon(parseHeapType(*s[1]));
}

Expression* SExpressionWasmBuilder::makeRttSub(Element& s) {
  auto heapType = parseHeapType(*s[1]);
  auto parent = parseExpression(*s[2]);
  return Builder(wasm).makeRttSub(heapType, parent);
}

Expression* SExpressionWasmBuilder::makeStructNew(Element& s, bool default_) {
  auto heapType = parseHeapType(*s[1]);
  auto* rtt = parseExpression(*s[2]);
  validateHeapTypeUsingChild(rtt, heapType, s);
  auto numOperands = s.size() - 3;
  if (default_ && numOperands > 0) {
    throw ParseException(
      "arguments provided for struct.new_with_default", s.line, s.col);
  }
  std::vector<Expression*> operands;
  operands.resize(numOperands);
  for (Index i = 0; i < numOperands; i++) {
    operands[i] = parseExpression(*s[i + 3]);
  }
  return Builder(wasm).makeStructNew(rtt, operands);
}

Index SExpressionWasmBuilder::getStructIndex(const HeapType& type, Element& s) {
  if (s.dollared()) {
    auto name = s.str();
    auto struct_ = type.getStruct();
    auto& fields = struct_.fields;
    for (Index i = 0; i < fields.size(); i++) {
      if (fields[i].name == name) {
        return i;
      }
    }
    throw ParseException("bad struct name", s.line, s.col);
  }
  // this is a numeric index
  return atoi(s.c_str());
}

Expression* SExpressionWasmBuilder::makeStructGet(Element& s, bool signed_) {
  auto heapType = parseHeapType(*s[1]);
  auto index = getStructIndex(heapType, *s[2]);
  auto type = heapType.getStruct().fields[index].type;
  auto ref = parseExpression(*s[3]);
  validateHeapTypeUsingChild(ref, heapType, s);
  return Builder(wasm).makeStructGet(index, ref, type, signed_);
}

Expression* SExpressionWasmBuilder::makeStructSet(Element& s) {
  auto heapType = parseHeapType(*s[1]);
  auto index = getStructIndex(heapType, *s[2]);
  auto ref = parseExpression(*s[3]);
  validateHeapTypeUsingChild(ref, heapType, s);
  auto value = parseExpression(*s[4]);
  return Builder(wasm).makeStructSet(index, ref, value);
}

Expression* SExpressionWasmBuilder::makeArrayNew(Element& s, bool default_) {
  auto heapType = parseHeapType(*s[1]);
  auto* rtt = parseExpression(*s[2]);
  validateHeapTypeUsingChild(rtt, heapType, s);
  auto* size = parseExpression(*s[3]);
  Expression* init = nullptr;
  if (!default_) {
    init = parseExpression(*s[4]);
  }
  return Builder(wasm).makeArrayNew(rtt, size, init);
}

Expression* SExpressionWasmBuilder::makeArrayGet(Element& s, bool signed_) {
  auto heapType = parseHeapType(*s[1]);
  auto ref = parseExpression(*s[2]);
  validateHeapTypeUsingChild(ref, heapType, s);
  auto index = parseExpression(*s[3]);
  return Builder(wasm).makeArrayGet(ref, index, signed_);
}

Expression* SExpressionWasmBuilder::makeArraySet(Element& s) {
  auto heapType = parseHeapType(*s[1]);
  auto ref = parseExpression(*s[2]);
  validateHeapTypeUsingChild(ref, heapType, s);
  auto index = parseExpression(*s[3]);
  auto value = parseExpression(*s[4]);
  return Builder(wasm).makeArraySet(ref, index, value);
}

Expression* SExpressionWasmBuilder::makeArrayLen(Element& s) {
  auto heapType = parseHeapType(*s[1]);
  auto ref = parseExpression(*s[2]);
  validateHeapTypeUsingChild(ref, heapType, s);
  return Builder(wasm).makeArrayLen(ref);
}

Expression* SExpressionWasmBuilder::makeRefAs(Element& s) {
  auto ret = allocator.alloc<RefAs>();
  if (*s[0] == REF_AS_FUNC) {
    ret->op = RefAsFunc;
  } else if (*s[0] == REF_AS_DATA) {
    ret->op = RefAsData;
  } else if (*s[0] == REF_AS_I31) {
    ret->op = RefAsI31;
  } else {
    WASM_UNREACHABLE("unimplemented ref.as_*");
  }
  ret->value = parseExpression(s[1]);
  ret->finalize();
  return ret;
}

// converts an s-expression string representing binary data into an output
// sequence of raw bytes this appends to data, which may already contain
// content.
void SExpressionWasmBuilder::stringToBinary(const char* input,
                                            size_t size,
                                            std::vector<char>& data) {
  auto originalSize = data.size();
  data.resize(originalSize + size);
  char* write = data.data() + originalSize;
  while (1) {
    if (input[0] == 0) {
      break;
    }
    if (input[0] == '\\') {
      if (input[1] == '"') {
        *write++ = '"';
        input += 2;
        continue;
      } else if (input[1] == '\'') {
        *write++ = '\'';
        input += 2;
        continue;
      } else if (input[1] == '\\') {
        *write++ = '\\';
        input += 2;
        continue;
      } else if (input[1] == 'n') {
        *write++ = '\n';
        input += 2;
        continue;
      } else if (input[1] == 't') {
        *write++ = '\t';
        input += 2;
        continue;
      } else {
        *write++ = (char)(unhex(input[1]) * 16 + unhex(input[2]));
        input += 3;
        continue;
      }
    }
    *write++ = input[0];
    input++;
  }
  assert(write >= data.data());
  size_t actual = write - data.data();
  assert(actual <= data.size());
  data.resize(actual);
}

Index SExpressionWasmBuilder::parseMemoryIndex(Element& s, Index i) {
  if (i < s.size() && s[i]->isStr()) {
    if (s[i]->str() == "i64") {
      i++;
      wasm.memory.indexType = Type::i64;
    } else if (s[i]->str() == "i32") {
      i++;
      wasm.memory.indexType = Type::i32;
    }
  }
  return i;
}

Index SExpressionWasmBuilder::parseMemoryLimits(Element& s, Index i) {
  i = parseMemoryIndex(s, i);
  if (i == s.size()) {
    throw ParseException("missing memory limits", s.line, s.col);
  }
  auto initElem = s[i++];
  wasm.memory.initial = getAddress(initElem);
  if (!wasm.memory.is64()) {
    checkAddress(wasm.memory.initial, "excessive memory init", initElem);
  }
  if (i == s.size()) {
    wasm.memory.max = Memory::kUnlimitedSize;
  } else {
    auto maxElem = s[i++];
    wasm.memory.max = getAddress(maxElem);
    if (!wasm.memory.is64() && wasm.memory.max > Memory::kMaxSize32) {
      throw ParseException(
        "total memory must be <= 4GB", maxElem->line, maxElem->col);
    }
  }
  return i;
}

void SExpressionWasmBuilder::parseMemory(Element& s, bool preParseImport) {
  if (wasm.memory.exists) {
    throw ParseException("too many memories", s.line, s.col);
  }
  wasm.memory.exists = true;
  wasm.memory.shared = false;
  Index i = 1;
  if (s[i]->dollared()) {
    wasm.memory.setExplicitName(s[i++]->str());
  }
  i = parseMemoryIndex(s, i);
  Name importModule, importBase;
  if (s[i]->isList()) {
    auto& inner = *s[i];
    if (elementStartsWith(inner, EXPORT)) {
      auto ex = make_unique<Export>();
      ex->name = inner[1]->str();
      ex->value = wasm.memory.name;
      ex->kind = ExternalKind::Memory;
      if (wasm.getExportOrNull(ex->name)) {
        throw ParseException("duplicate export", inner.line, inner.col);
      }
      wasm.addExport(ex.release());
      i++;
    } else if (elementStartsWith(inner, IMPORT)) {
      wasm.memory.module = inner[1]->str();
      wasm.memory.base = inner[2]->str();
      i++;
    } else if (elementStartsWith(inner, SHARED)) {
      wasm.memory.shared = true;
      parseMemoryLimits(inner, 1);
      i++;
    } else {
      if (!(inner.size() > 0 ? inner[0]->str() != IMPORT : true)) {
        throw ParseException("bad import ending", inner.line, inner.col);
      }
      // (memory (data ..)) format
      auto j = parseMemoryIndex(inner, 1);
      auto offset = allocator.alloc<Const>()->set(Literal(int32_t(0)));
      parseInnerData(inner, j, {}, offset, false);
      wasm.memory.initial = wasm.memory.segments[0].data.size();
      return;
    }
  }
  if (!wasm.memory.shared) {
    i = parseMemoryLimits(s, i);
  }

  // Parse memory initializers.
  while (i < s.size()) {
    Element& curr = *s[i];
    size_t j = 1;
    Address offsetValue;
    if (elementStartsWith(curr, DATA)) {
      offsetValue = 0;
    } else {
      auto offsetElem = curr[j++];
      offsetValue = getAddress(offsetElem);
      if (!wasm.memory.is64()) {
        checkAddress(offsetValue, "excessive memory offset", offsetElem);
      }
    }
    const char* input = curr[j]->c_str();
    auto* offset = allocator.alloc<Const>();
    offset->type = Type::i32;
    offset->value = Literal(int32_t(offsetValue));
    if (auto size = strlen(input)) {
      std::vector<char> data;
      stringToBinary(input, size, data);
      wasm.memory.segments.emplace_back(offset, data.data(), data.size());
    } else {
      wasm.memory.segments.emplace_back(offset, "", 0);
    }
    i++;
  }
}

void SExpressionWasmBuilder::parseData(Element& s) {
  if (!wasm.memory.exists) {
    throw ParseException("data but no memory", s.line, s.col);
  }
  bool isPassive = false;
  Expression* offset = nullptr;
  Index i = 1;
  Name name;
  if (s[i]->dollared()) {
    name = s[i++]->str();
  }
  if (s[i]->isStr()) {
    // data is passive or named
    if (s[i]->str() == PASSIVE) {
      isPassive = true;
    }
    i++;
  }
  if (!isPassive) {
    offset = parseExpression(s[i]);
  }
  if (s.size() != 3 && s.size() != 4) {
    throw ParseException("Unexpected data items", s.line, s.col);
  }
  parseInnerData(s, s.size() - 1, name, offset, isPassive);
}

void SExpressionWasmBuilder::parseInnerData(
  Element& s, Index i, Name name, Expression* offset, bool isPassive) {
  std::vector<char> data;
  while (i < s.size()) {
    const char* input = s[i++]->c_str();
    if (auto size = strlen(input)) {
      stringToBinary(input, size, data);
    }
  }
  wasm.memory.segments.emplace_back(
    name, isPassive, offset, data.data(), data.size());
}

void SExpressionWasmBuilder::parseExport(Element& s) {
  std::unique_ptr<Export> ex = make_unique<Export>();
  ex->name = s[1]->str();
  if (s[2]->isList()) {
    auto& inner = *s[2];
    ex->value = inner[1]->str();
    if (elementStartsWith(inner, FUNC)) {
      ex->kind = ExternalKind::Function;
    } else if (elementStartsWith(inner, MEMORY)) {
      ex->kind = ExternalKind::Memory;
    } else if (elementStartsWith(inner, TABLE)) {
      ex->kind = ExternalKind::Table;
    } else if (elementStartsWith(inner, GLOBAL)) {
      ex->kind = ExternalKind::Global;
    } else if (inner[0]->str() == EVENT) {
      ex->kind = ExternalKind::Event;
    } else {
      throw ParseException("invalid export", inner.line, inner.col);
    }
  } else {
    // function
    ex->value = s[2]->str();
    ex->kind = ExternalKind::Function;
  }
  if (wasm.getExportOrNull(ex->name)) {
    throw ParseException("duplicate export", s.line, s.col);
  }
  wasm.addExport(ex.release());
}

void SExpressionWasmBuilder::parseImport(Element& s) {
  size_t i = 1;
  // (import "env" "STACKTOP" (global $stackTop i32))
  bool newStyle = s.size() == 4 && s[3]->isList();
  auto kind = ExternalKind::Invalid;
  if (newStyle) {
    if (elementStartsWith(*s[3], FUNC)) {
      kind = ExternalKind::Function;
    } else if (elementStartsWith(*s[3], MEMORY)) {
      kind = ExternalKind::Memory;
      if (wasm.memory.exists) {
        throw ParseException("more than one memory", s[3]->line, s[3]->col);
      }
      wasm.memory.exists = true;
    } else if (elementStartsWith(*s[3], TABLE)) {
      kind = ExternalKind::Table;
      if (wasm.table.exists) {
        throw ParseException("more than one table", s[3]->line, s[3]->col);
      }
      wasm.table.exists = true;
    } else if (elementStartsWith(*s[3], GLOBAL)) {
      kind = ExternalKind::Global;
    } else if ((*s[3])[0]->str() == EVENT) {
      kind = ExternalKind::Event;
    } else {
      newStyle = false; // either (param..) or (result..)
    }
  }
  Index newStyleInner = 1;
  Name name;
  if (s.size() > 3 && s[3]->isStr()) {
    name = s[i++]->str();
  } else if (newStyle && newStyleInner < s[3]->size() &&
             (*s[3])[newStyleInner]->dollared()) {
    name = (*s[3])[newStyleInner++]->str();
  }
  bool hasExplicitName = name.is();
  if (!hasExplicitName) {
    if (kind == ExternalKind::Function) {
      name = Name("fimport$" + std::to_string(functionCounter++));
      functionNames.push_back(name);
    } else if (kind == ExternalKind::Global) {
      name = Name("gimport$" + std::to_string(globalCounter++));
      globalNames.push_back(name);
    } else if (kind == ExternalKind::Memory) {
      name = Name("mimport$" + std::to_string(memoryCounter++));
    } else if (kind == ExternalKind::Table) {
      name = Name("timport$" + std::to_string(tableCounter++));
    } else if (kind == ExternalKind::Event) {
      name = Name("eimport$" + std::to_string(eventCounter++));
      eventNames.push_back(name);
    } else {
      throw ParseException("invalid import", s[3]->line, s[3]->col);
    }
  }
  if (!newStyle) {
    kind = ExternalKind::Function;
  }
  auto module = s[i++]->str();
  if (!s[i]->isStr()) {
    throw ParseException("no name for import", s[i]->line, s[i]->col);
  }
  auto base = s[i]->str();
  if (!module.size() || !base.size()) {
    throw ParseException(
      "imports must have module and base", s[i]->line, s[i]->col);
  }
  i++;
  // parse internals
  Element& inner = newStyle ? *s[3] : s;
  Index j = newStyle ? newStyleInner : i;
  if (kind == ExternalKind::Function) {
    auto func = make_unique<Function>();

    j = parseTypeUse(inner, j, func->sig);
    func->setName(name, hasExplicitName);
    func->module = module;
    func->base = base;
    functionSignatures[name] = func->sig;
    wasm.addFunction(func.release());
  } else if (kind == ExternalKind::Global) {
    Type type;
    bool mutable_ = false;
    if (inner[j]->isStr()) {
      type = stringToType(inner[j++]->str());
    } else {
      auto& inner2 = *inner[j++];
      if (inner2[0]->str() != MUT) {
        throw ParseException("expected mut", inner2.line, inner2.col);
      }
      type = stringToType(inner2[1]->str());
      mutable_ = true;
    }
    auto global = make_unique<Global>();
    global->setName(name, hasExplicitName);
    global->module = module;
    global->base = base;
    global->type = type;
    global->mutable_ = mutable_;
    wasm.addGlobal(global.release());
  } else if (kind == ExternalKind::Table) {
    wasm.table.setName(name, hasExplicitName);
    wasm.table.module = module;
    wasm.table.base = base;
    if (j < inner.size() - 1) {
      auto initElem = inner[j++];
      wasm.table.initial = getAddress(initElem);
      checkAddress(wasm.table.initial, "excessive table init size", initElem);
    }
    if (j < inner.size() - 1) {
      auto maxElem = inner[j++];
      wasm.table.max = getAddress(maxElem);
      checkAddress(wasm.table.max, "excessive table max size", maxElem);
    } else {
      wasm.table.max = Table::kUnlimitedSize;
    }
    j++; // funcref
    // ends with the table element type
  } else if (kind == ExternalKind::Memory) {
    wasm.memory.setName(name, hasExplicitName);
    wasm.memory.module = module;
    wasm.memory.base = base;
    if (inner[j]->isList()) {
      auto& limits = *inner[j];
      if (!elementStartsWith(limits, SHARED)) {
        throw ParseException(
          "bad memory limit declaration", inner[j]->line, inner[j]->col);
      }
      wasm.memory.shared = true;
      j = parseMemoryLimits(limits, 1);
    } else {
      j = parseMemoryLimits(inner, j);
    }
  } else if (kind == ExternalKind::Event) {
    auto event = make_unique<Event>();
    if (j >= inner.size()) {
      throw ParseException("event does not have an attribute", s.line, s.col);
    }
    auto& attrElem = *inner[j++];
    if (!elementStartsWith(attrElem, ATTR) || attrElem.size() != 2) {
      throw ParseException("invalid attribute", attrElem.line, attrElem.col);
    }
    event->attribute = atoi(attrElem[1]->c_str());
    j = parseTypeUse(inner, j, event->sig);
    event->setName(name, hasExplicitName);
    event->module = module;
    event->base = base;
    wasm.addEvent(event.release());
  }
  // If there are more elements, they are invalid
  if (j < inner.size()) {
    throw ParseException("invalid element", inner[j]->line, inner[j]->col);
  }
}

void SExpressionWasmBuilder::parseGlobal(Element& s, bool preParseImport) {
  std::unique_ptr<Global> global = make_unique<Global>();
  size_t i = 1;
  if (s[i]->dollared() && !(s[i]->isStr() && isType(s[i]->str()))) {
    global->setExplicitName(s[i++]->str());
  } else {
    global->name = Name::fromInt(globalCounter);
  }
  globalCounter++;
  globalNames.push_back(global->name);
  bool mutable_ = false;
  Type type = Type::none;
  bool exported = false;
  Name importModule, importBase;
  while (i < s.size() && s[i]->isList()) {
    auto& inner = *s[i++];
    if (elementStartsWith(inner, EXPORT)) {
      auto ex = make_unique<Export>();
      ex->name = inner[1]->str();
      ex->value = global->name;
      ex->kind = ExternalKind::Global;
      if (wasm.getExportOrNull(ex->name)) {
        throw ParseException("duplicate export", s.line, s.col);
      }
      wasm.addExport(ex.release());
      exported = true;
    } else if (elementStartsWith(inner, IMPORT)) {
      importModule = inner[1]->str();
      importBase = inner[2]->str();
    } else if (elementStartsWith(inner, MUT)) {
      mutable_ = true;
      type = elementToType(*inner[1]);
      break;
    } else {
      type = elementToType(inner);
      break;
    }
  }
  if (exported && mutable_) {
    throw ParseException("cannot export a mutable global", s.line, s.col);
  }
  if (type == Type::none) {
    type = stringToType(s[i++]->str());
  }
  if (importModule.is()) {
    // this is an import, actually
    if (!importBase.size()) {
      throw ParseException("module but no base for import", s.line, s.col);
    }
    if (!preParseImport) {
      throw ParseException("!preParseImport in global", s.line, s.col);
    }
    auto im = make_unique<Global>();
    im->name = global->name;
    im->module = importModule;
    im->base = importBase;
    im->type = type;
    im->mutable_ = mutable_;
    if (wasm.getGlobalOrNull(im->name)) {
      throw ParseException("duplicate import", s.line, s.col);
    }
    wasm.addGlobal(im.release());
    return;
  }
  if (preParseImport) {
    throw ParseException("preParseImport in global", s.line, s.col);
  }
  global->type = type;
  if (i < s.size()) {
    global->init = parseExpression(s[i++]);
  } else {
    throw ParseException("global without init", s.line, s.col);
  }
  global->mutable_ = mutable_;
  if (i != s.size()) {
    throw ParseException("extra import elements", s.line, s.col);
  }
  if (wasm.getGlobalOrNull(global->name)) {
    throw ParseException("duplicate import", s.line, s.col);
  }
  wasm.addGlobal(global.release());
}

void SExpressionWasmBuilder::parseTable(Element& s, bool preParseImport) {
  if (wasm.table.exists) {
    throw ParseException("more than one table", s.line, s.col);
  }
  wasm.table.exists = true;
  Index i = 1;
  if (i == s.size()) {
    return; // empty table in old notation
  }
  if (s[i]->dollared()) {
    wasm.table.setExplicitName(s[i++]->str());
  }
  if (i == s.size()) {
    return;
  }
  Name importModule, importBase;
  if (s[i]->isList()) {
    auto& inner = *s[i];
    if (elementStartsWith(inner, EXPORT)) {
      auto ex = make_unique<Export>();
      ex->name = inner[1]->str();
      ex->value = wasm.table.name;
      ex->kind = ExternalKind::Table;
      if (wasm.getExportOrNull(ex->name)) {
        throw ParseException("duplicate export", inner.line, inner.col);
      }
      wasm.addExport(ex.release());
      i++;
    } else if (elementStartsWith(inner, IMPORT)) {
      if (!preParseImport) {
        throw ParseException("!preParseImport in table", inner.line, inner.col);
      }
      wasm.table.module = inner[1]->str();
      wasm.table.base = inner[2]->str();
      i++;
    } else {
      throw ParseException("invalid table", inner.line, inner.col);
    }
  }
  if (i == s.size()) {
    return;
  }
  if (!s[i]->dollared()) {
    if (s[i]->str() == FUNCREF) {
      // (table type (elem ..))
      parseInnerElem(*s[i + 1]);
      if (wasm.table.segments.size() > 0) {
        wasm.table.initial = wasm.table.max =
          wasm.table.segments[0].data.size();
      } else {
        wasm.table.initial = wasm.table.max = 0;
      }
      return;
    }
    // first element isn't dollared, and isn't funcref. this could be old syntax
    // for (table 0 1) which means function 0 and 1, or it could be (table
    // initial max? type), look for type
    if (s[s.size() - 1]->str() == FUNCREF) {
      // (table initial max? type)
      if (i < s.size() - 1) {
        wasm.table.initial = atoi(s[i++]->c_str());
      }
      if (i < s.size() - 1) {
        wasm.table.max = atoi(s[i++]->c_str());
      }
      return;
    }
  }
  // old notation (table func1 func2 ..)
  parseInnerElem(s, i);
  if (wasm.table.segments.size() > 0) {
    wasm.table.initial = wasm.table.max = wasm.table.segments[0].data.size();
  } else {
    wasm.table.initial = wasm.table.max = 0;
  }
}

void SExpressionWasmBuilder::parseElem(Element& s) {
  Index i = 1;
  if (!s[i]->isList()) {
    // the table is named
    i++;
  }
  auto* offset = parseExpression(s[i++]);
  parseInnerElem(s, i, offset);
}

void SExpressionWasmBuilder::parseInnerElem(Element& s,
                                            Index i,
                                            Expression* offset) {
  if (!wasm.table.exists) {
    throw ParseException("elem without table", s.line, s.col);
  }
  if (!offset) {
    offset = allocator.alloc<Const>()->set(Literal(int32_t(0)));
  }
  Table::Segment segment(offset);
  for (; i < s.size(); i++) {
    segment.data.push_back(getFunctionName(*s[i]));
  }
  wasm.table.segments.push_back(segment);
}

HeapType SExpressionWasmBuilder::parseHeapType(Element& s) {
  if (s.isStr()) {
    // It's a string.
    if (s.dollared()) {
      auto it = typeIndices.find(s.str().str);
      if (it == typeIndices.end()) {
        throw ParseException("unknown dollared function type", s.line, s.col);
      }
      return types[it->second];
    } else {
      // It may be a numerical index, or it may be a built-in type name like
      // "i31".
      auto* str = s.str().c_str();
      if (String::isNumber(str)) {
        size_t offset = atoi(str);
        if (offset >= types.size()) {
          throw ParseException("unknown indexed function type", s.line, s.col);
        }
        return types[offset];
      }
      return stringToHeapType(str, /* prefix = */ false);
    }
  }
  // It's a list.
  if (*s[0] == FUNC) {
    std::vector<Type> params;
    std::vector<Type> results;
    for (size_t k = 1; k < s.size(); k++) {
      Element& curr = *s[k];
      if (elementStartsWith(curr, PARAM)) {
        auto newParams = parseParamOrLocal(curr);
        params.insert(params.end(), newParams.begin(), newParams.end());
      } else if (elementStartsWith(curr, RESULT)) {
        auto newResults = parseResults(curr);
        results.insert(results.end(), newResults.begin(), newResults.end());
      }
    }
    return Signature(Type(params), Type(results));
  }
  // It's a struct or an array.
  auto parseField = [&](Element* t) {
    Mutability mutable_ = Immutable;
    // t is a list, containing either
    //   TYPE
    // or
    //   (field TYPE)
    // or
    //   (field $name TYPE)
    Name name;
    if (elementStartsWith(t, FIELD)) {
      if (t->size() == 3) {
        name = (*t)[1]->str();
      }
      t = (*t)[t->size() - 1];
    }
    // The element may also be (mut (..)).
    if (elementStartsWith(t, MUT)) {
      mutable_ = Mutable;
      t = (*t)[1];
    }
    if (t->isStr()) {
      // t is a simple string name like "i32". It can be a normal wasm type, or
      // one of the special types only available in fields.
      if (*t == I8) {
        return Field(Field::i8, mutable_, name);
      } else if (*t == I16) {
        return Field(Field::i16, mutable_, name);
      }
    }
    // Otherwise it's an arbitrary type.
    return Field(elementToType(*t), mutable_, name);
  };
  if (elementStartsWith(s, STRUCT)) {
    FieldList fields;
    for (size_t k = 1; k < s.size(); k++) {
      fields.emplace_back(parseField(s[k]));
    }
    return Struct(fields);
  }
  if (elementStartsWith(s, ARRAY)) {
    return Array(parseField(s[1]));
  }
  throw ParseException("invalid heap type", s.line, s.col);
}

void SExpressionWasmBuilder::parseType(Element& s) {
  size_t i = 1;
  if (s[i]->isStr()) {
    std::string name = s[i]->str().str;
    if (typeIndices.find(name) != typeIndices.end()) {
      throw ParseException("duplicate function type", s.line, s.col);
    }
    typeIndices[name] = types.size();
    i++;
  }
  types.emplace_back(parseHeapType(*s[i]));
}

void SExpressionWasmBuilder::parseEvent(Element& s, bool preParseImport) {
  auto event = make_unique<Event>();
  size_t i = 1;

  // Parse name
  if (s[i]->isStr() && s[i]->dollared()) {
    auto& inner = *s[i++];
    event->setExplicitName(inner.str());
    if (wasm.getEventOrNull(event->name)) {
      throw ParseException("duplicate event", inner.line, inner.col);
    }
  } else {
    event->name = Name::fromInt(eventCounter);
    assert(!wasm.getEventOrNull(event->name));
  }
  eventCounter++;
  eventNames.push_back(event->name);

  // Parse import, if any
  if (i < s.size() && elementStartsWith(*s[i], IMPORT)) {
    assert(preParseImport && "import element in non-preParseImport mode");
    auto& importElem = *s[i++];
    if (importElem.size() != 3) {
      throw ParseException("invalid import", importElem.line, importElem.col);
    }
    if (!importElem[1]->isStr() || importElem[1]->dollared()) {
      throw ParseException(
        "invalid import module name", importElem[1]->line, importElem[1]->col);
    }
    if (!importElem[2]->isStr() || importElem[2]->dollared()) {
      throw ParseException(
        "invalid import base name", importElem[2]->line, importElem[2]->col);
    }
    event->module = importElem[1]->str();
    event->base = importElem[2]->str();
  }

  // Parse export, if any
  if (i < s.size() && elementStartsWith(*s[i], EXPORT)) {
    auto& exportElem = *s[i++];
    if (event->module.is()) {
      throw ParseException("import and export cannot be specified together",
                           exportElem.line,
                           exportElem.col);
    }
    if (exportElem.size() != 2) {
      throw ParseException("invalid export", exportElem.line, exportElem.col);
    }
    if (!exportElem[1]->isStr() || exportElem[1]->dollared()) {
      throw ParseException(
        "invalid export name", exportElem[1]->line, exportElem[1]->col);
    }
    auto ex = make_unique<Export>();
    ex->name = exportElem[1]->str();
    if (wasm.getExportOrNull(ex->name)) {
      throw ParseException(
        "duplicate export", exportElem[1]->line, exportElem[1]->col);
    }
    ex->value = event->name;
    ex->kind = ExternalKind::Event;
  }

  // Parse attribute
  if (i >= s.size()) {
    throw ParseException("event does not have an attribute", s.line, s.col);
  }
  auto& attrElem = *s[i++];
  if (!elementStartsWith(attrElem, ATTR) || attrElem.size() != 2) {
    throw ParseException("invalid attribute", attrElem.line, attrElem.col);
  }
  if (!attrElem[1]->isStr()) {
    throw ParseException(
      "invalid attribute", attrElem[1]->line, attrElem[1]->col);
  }
  event->attribute = atoi(attrElem[1]->c_str());

  // Parse typeuse
  i = parseTypeUse(s, i, event->sig);

  // If there are more elements, they are invalid
  if (i < s.size()) {
    throw ParseException("invalid element", s[i]->line, s[i]->col);
  }

  wasm.addEvent(event.release());
}

void SExpressionWasmBuilder::validateHeapTypeUsingChild(Expression* child,
                                                        HeapType heapType,
                                                        Element& s) {
  if (child->type == Type::unreachable) {
    return;
  }
  if ((!child->type.isRef() && !child->type.isRtt()) ||
      child->type.getHeapType() != heapType) {
    throw ParseException("bad heap type: expected " + heapType.toString() +
                           " but found " + child->type.toString(),
                         s.line,
                         s.col);
  }
}

} // namespace wasm<|MERGE_RESOLUTION|>--- conflicted
+++ resolved
@@ -51,14 +51,7 @@
 namespace wasm {
 
 static Name STRUCT("struct"), FIELD("field"), ARRAY("array"), I8("i8"),
-<<<<<<< HEAD
-  I16("i16"), RTT("rtt"), REF_IS_NULL("ref.is_null"),
-  REF_IS_FUNC("ref.is_func"), REF_IS_DATA("ref.is_data"),
-  REF_IS_I31("ref.is_i31"), REF_AS_FUNC("ref.as_func"),
-  REF_AS_DATA("ref.as_data"), REF_AS_I31("ref.as_i31");
-=======
   I16("i16"), RTT("rtt");
->>>>>>> 2dbeb7dd
 
 static Address getAddress(const Element* s) { return atoll(s->c_str()); }
 
@@ -2243,20 +2236,8 @@
   return Builder(wasm).makeArrayLen(ref);
 }
 
-Expression* SExpressionWasmBuilder::makeRefAs(Element& s) {
-  auto ret = allocator.alloc<RefAs>();
-  if (*s[0] == REF_AS_FUNC) {
-    ret->op = RefAsFunc;
-  } else if (*s[0] == REF_AS_DATA) {
-    ret->op = RefAsData;
-  } else if (*s[0] == REF_AS_I31) {
-    ret->op = RefAsI31;
-  } else {
-    WASM_UNREACHABLE("unimplemented ref.as_*");
-  }
-  ret->value = parseExpression(s[1]);
-  ret->finalize();
-  return ret;
+Expression* SExpressionWasmBuilder::makeRefAs(Element& s, RefAsOp op) {
+  return Builder(wasm).makeRefAs(op, parseExpression(s[1]));
 }
 
 // converts an s-expression string representing binary data into an output
