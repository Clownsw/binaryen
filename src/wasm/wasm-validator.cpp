--- conflicted
+++ resolved
@@ -2610,14 +2610,8 @@
   }
   for (const auto& var : curr->vars) {
     features |= var.getFeatures();
-<<<<<<< HEAD
-    shouldBeTrue(var.isDefaultableOrNonNullable(),
-                 var,
-                 "vars must be defaultable or non-nullable");
-=======
-    bool valid = getModule()->features.hasGCNNLocals() || var.isDefaultable();
+    bool valid = getModule()->features.hasGCNNLocals() || var.isDefaultable() || var.isNonNullable();
     shouldBeTrue(valid, var, "vars must be defaultable");
->>>>>>> 1610e6b3
   }
   shouldBeTrue(features <= getModule()->features,
                curr->name,
