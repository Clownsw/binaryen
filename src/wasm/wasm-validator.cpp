/*
 * Copyright 2017 WebAssembly Community Group participants
 *
 * Licensed under the Apache License, Version 2.0 (the "License");
 * you may not use this file except in compliance with the License.
 * You may obtain a copy of the License at
 *
 *     http://www.apache.org/licenses/LICENSE-2.0
 *
 * Unless required by applicable law or agreed to in writing, software
 * distributed under the License is distributed on an "AS IS" BASIS,
 * WITHOUT WARRANTIES OR CONDITIONS OF ANY KIND, either express or implied.
 * See the License for the specific language governing permissions and
 * limitations under the License.
 */

#include <mutex>
#include <set>
#include <sstream>
#include <unordered_set>

#include "ir/features.h"
#include "ir/global-utils.h"
#include "ir/module-utils.h"
#include "ir/stack-utils.h"
#include "ir/utils.h"
#include "support/colors.h"
#include "wasm-validator.h"
#include "wasm.h"

namespace wasm {

// Print anything that can be streamed to an ostream
template<typename T,
         typename std::enable_if<!std::is_base_of<
           Expression,
           typename std::remove_pointer<T>::type>::value>::type* = nullptr>
inline std::ostream& printModuleComponent(T curr, std::ostream& stream) {
  stream << curr << std::endl;
  return stream;
}

// Extra overload for Expressions, to print their contents.
inline std::ostream& printModuleComponent(Expression* curr,
                                          std::ostream& stream) {
  if (curr) {
    stream << *curr << '\n';
  }
  return stream;
}

// For parallel validation, we have a helper struct for coordination
struct ValidationInfo {
  bool validateWeb;
  bool validateGlobally;
  bool quiet;

  std::atomic<bool> valid;

  // a stream of error test for each function. we print in the right order at
  // the end, for deterministic output
  // note errors are rare/unexpected, so it's ok to use a slow mutex here
  std::mutex mutex;
  std::unordered_map<Function*, std::unique_ptr<std::ostringstream>> outputs;

  ValidationInfo() { valid.store(true); }

  std::ostringstream& getStream(Function* func) {
    std::unique_lock<std::mutex> lock(mutex);
    auto iter = outputs.find(func);
    if (iter != outputs.end()) {
      return *(iter->second.get());
    }
    auto& ret = outputs[func] = make_unique<std::ostringstream>();
    return *ret.get();
  }

  // printing and error handling support

  template<typename T, typename S>
  std::ostream& fail(S text, T curr, Function* func) {
    valid.store(false);
    auto& stream = getStream(func);
    if (quiet) {
      return stream;
    }
    auto& ret = printFailureHeader(func);
    ret << text << ", on \n";
    return printModuleComponent(curr, ret);
  }

  std::ostream& printFailureHeader(Function* func) {
    auto& stream = getStream(func);
    if (quiet) {
      return stream;
    }
    Colors::red(stream);
    if (func) {
      stream << "[wasm-validator error in function ";
      Colors::green(stream);
      stream << func->name;
      Colors::red(stream);
      stream << "] ";
    } else {
      stream << "[wasm-validator error in module] ";
    }
    Colors::normal(stream);
    return stream;
  }

  // checking utilities

  template<typename T>
  bool shouldBeTrue(bool result,
                    T curr,
                    const char* text,
                    Function* func = nullptr) {
    if (!result) {
      fail("unexpected false: " + std::string(text), curr, func);
      return false;
    }
    return result;
  }
  template<typename T>
  bool shouldBeFalse(bool result,
                     T curr,
                     const char* text,
                     Function* func = nullptr) {
    if (result) {
      fail("unexpected true: " + std::string(text), curr, func);
      return false;
    }
    return result;
  }

  template<typename T, typename S>
  bool shouldBeEqual(
    S left, S right, T curr, const char* text, Function* func = nullptr) {
    if (left != right) {
      std::ostringstream ss;
      ss << left << " != " << right << ": " << text;
      fail(ss.str(), curr, func);
      return false;
    }
    return true;
  }

  template<typename T, typename S>
  bool shouldBeEqualOrFirstIsUnreachable(
    S left, S right, T curr, const char* text, Function* func = nullptr) {
    if (left != Type::unreachable && left != right) {
      std::ostringstream ss;
      ss << left << " != " << right << ": " << text;
      fail(ss.str(), curr, func);
      return false;
    }
    return true;
  }

  template<typename T, typename S>
  bool shouldBeUnequal(
    S left, S right, T curr, const char* text, Function* func = nullptr) {
    if (left == right) {
      std::ostringstream ss;
      ss << left << " == " << right << ": " << text;
      fail(ss.str(), curr, func);
      return false;
    }
    return true;
  }

  void shouldBeIntOrUnreachable(Type ty,
                                Expression* curr,
                                const char* text,
                                Function* func = nullptr) {
    switch (ty.getBasic()) {
      case Type::i32:
      case Type::i64:
      case Type::unreachable: {
        break;
      }
      default:
        fail(text, curr, func);
    }
  }

  // Type 'left' should be a subtype of 'right'.
  bool shouldBeSubType(Type left,
                       Type right,
                       Expression* curr,
                       const char* text,
                       Function* func = nullptr) {
    if (Type::isSubType(left, right)) {
      return true;
    }
    fail(text, curr, func);
    return false;
  }
};

struct FunctionValidator : public WalkerPass<PostWalker<FunctionValidator>> {
  bool isFunctionParallel() override { return true; }

  Pass* create() override { return new FunctionValidator(*getModule(), &info); }

  bool modifiesBinaryenIR() override { return false; }

  ValidationInfo& info;

  FunctionValidator(Module& wasm, ValidationInfo* info) : info(*info) {
    setModule(&wasm);
  }

  // Validate the entire module.
  void validate(PassRunner* runner) { run(runner, getModule()); }

  // Validate a specific expression.
  void validate(Expression* curr) { walk(curr); }

  std::unordered_map<Name, std::unordered_set<Type>> breakTypes;
  std::unordered_set<Name> delegateTargetNames;
  std::unordered_set<Name> rethrowTargetNames;

  std::set<Type> returnTypes; // types used in returns

  // Binaryen IR requires that label names must be unique - IR generators must
  // ensure that
  std::unordered_set<Name> labelNames;

  void noteLabelName(Name name);

public:
  // visitors

  void validatePoppyExpression(Expression* curr);

  static void visitPoppyExpression(FunctionValidator* self,
                                   Expression** currp) {
    self->validatePoppyExpression(*currp);
  }

  static void visitPreBlock(FunctionValidator* self, Expression** currp) {
    auto* curr = (*currp)->cast<Block>();
    if (curr->name.is()) {
      self->breakTypes[curr->name];
    }
  }

  void visitBlock(Block* curr);
  void validateNormalBlockElements(Block* curr);
  void validatePoppyBlockElements(Block* curr);

  static void visitPreLoop(FunctionValidator* self, Expression** currp) {
    auto* curr = (*currp)->cast<Loop>();
    if (curr->name.is()) {
      self->breakTypes[curr->name];
    }
  }

  void visitLoop(Loop* curr);
  void visitIf(If* curr);

  static void visitPreTry(FunctionValidator* self, Expression** currp) {
    auto* curr = (*currp)->cast<Try>();
    if (curr->name.is()) {
      self->delegateTargetNames.insert(curr->name);
    }
  }

  // We remove try's label before proceeding to verify catch bodies because the
  // following is a validation failure:
  // (try $l0
  //   (do ... )
  //   (catch $e
  //     (try
  //       (do ...)
  //       (delegate $l0) ;; validation failure
  //     )
  //   )
  // )
  // Unlike branches, if delegate's target 'catch' is located above the
  // delegate, it is a validation failure.
  static void visitPreCatch(FunctionValidator* self, Expression** currp) {
    auto* curr = (*currp)->cast<Try>();
    if (curr->name.is()) {
      self->delegateTargetNames.erase(curr->name);
      self->rethrowTargetNames.insert(curr->name);
    }
  }

  // override scan to add a pre and a post check task to all nodes
  static void scan(FunctionValidator* self, Expression** currp) {
    auto* curr = *currp;
    // Treat 'Try' specially because we need to run visitPreCatch between the
    // try body and catch bodies
    if (curr->is<Try>()) {
      self->pushTask(doVisitTry, currp);
      auto& list = curr->cast<Try>()->catchBodies;
      for (int i = int(list.size()) - 1; i >= 0; i--) {
        self->pushTask(scan, &list[i]);
      }
      self->pushTask(visitPreCatch, currp);
      self->pushTask(scan, &curr->cast<Try>()->body);
      self->pushTask(visitPreTry, currp);
      return;
    }

    PostWalker<FunctionValidator>::scan(self, currp);

    if (curr->is<Block>()) {
      self->pushTask(visitPreBlock, currp);
    }
    if (curr->is<Loop>()) {
      self->pushTask(visitPreLoop, currp);
    }
    if (auto* func = self->getFunction()) {
      if (func->profile == IRProfile::Poppy) {
        self->pushTask(visitPoppyExpression, currp);
      }
    }
  }

  void noteBreak(Name name, Expression* value, Expression* curr);
  void noteBreak(Name name, Type valueType, Expression* curr);
  void visitBreak(Break* curr);
  void visitSwitch(Switch* curr);
  void visitCall(Call* curr);
  void visitCallIndirect(CallIndirect* curr);
  void visitConst(Const* curr);
  void visitLocalGet(LocalGet* curr);
  void visitLocalSet(LocalSet* curr);
  void visitGlobalGet(GlobalGet* curr);
  void visitGlobalSet(GlobalSet* curr);
  void visitLoad(Load* curr);
  void visitStore(Store* curr);
  void visitAtomicRMW(AtomicRMW* curr);
  void visitAtomicCmpxchg(AtomicCmpxchg* curr);
  void visitAtomicWait(AtomicWait* curr);
  void visitAtomicNotify(AtomicNotify* curr);
  void visitAtomicFence(AtomicFence* curr);
  void visitSIMDExtract(SIMDExtract* curr);
  void visitSIMDReplace(SIMDReplace* curr);
  void visitSIMDShuffle(SIMDShuffle* curr);
  void visitSIMDTernary(SIMDTernary* curr);
  void visitSIMDShift(SIMDShift* curr);
  void visitSIMDLoad(SIMDLoad* curr);
  void visitSIMDLoadStoreLane(SIMDLoadStoreLane* curr);
  void visitMemoryInit(MemoryInit* curr);
  void visitDataDrop(DataDrop* curr);
  void visitMemoryCopy(MemoryCopy* curr);
  void visitMemoryFill(MemoryFill* curr);
  void visitBinary(Binary* curr);
  void visitUnary(Unary* curr);
  void visitSelect(Select* curr);
  void visitDrop(Drop* curr);
  void visitReturn(Return* curr);
  void visitMemorySize(MemorySize* curr);
  void visitMemoryGrow(MemoryGrow* curr);
  void visitRefNull(RefNull* curr);
  void visitRefIs(RefIs* curr);
  void visitRefFunc(RefFunc* curr);
  void visitRefEq(RefEq* curr);
  void noteDelegate(Name name, Expression* curr);
  void noteRethrow(Name name, Expression* curr);
  void visitTry(Try* curr);
  void visitThrow(Throw* curr);
  void visitRethrow(Rethrow* curr);
  void visitTupleMake(TupleMake* curr);
  void visitTupleExtract(TupleExtract* curr);
  void visitCallRef(CallRef* curr);
  void visitI31New(I31New* curr);
  void visitI31Get(I31Get* curr);
  void visitRefTest(RefTest* curr);
  void visitRefCast(RefCast* curr);
  void visitBrOn(BrOn* curr);
  void visitRttCanon(RttCanon* curr);
  void visitRttSub(RttSub* curr);
  void visitStructNew(StructNew* curr);
  void visitStructGet(StructGet* curr);
  void visitStructSet(StructSet* curr);
  void visitArrayNew(ArrayNew* curr);
  void visitArrayGet(ArrayGet* curr);
  void visitArraySet(ArraySet* curr);
  void visitArrayLen(ArrayLen* curr);
  void visitFunction(Function* curr);

  // helpers
private:
  std::ostream& getStream() { return info.getStream(getFunction()); }

  template<typename T>
  bool shouldBeTrue(bool result, T curr, const char* text) {
    return info.shouldBeTrue(result, curr, text, getFunction());
  }
  template<typename T>
  bool shouldBeFalse(bool result, T curr, const char* text) {
    return info.shouldBeFalse(result, curr, text, getFunction());
  }

  template<typename T, typename S>
  bool shouldBeEqual(S left, S right, T curr, const char* text) {
    return info.shouldBeEqual(left, right, curr, text, getFunction());
  }

  template<typename T, typename S>
  bool
  shouldBeEqualOrFirstIsUnreachable(S left, S right, T curr, const char* text) {
    return info.shouldBeEqualOrFirstIsUnreachable(
      left, right, curr, text, getFunction());
  }

  template<typename T, typename S>
  bool shouldBeUnequal(S left, S right, T curr, const char* text) {
    return info.shouldBeUnequal(left, right, curr, text, getFunction());
  }

  void shouldBeIntOrUnreachable(Type ty, Expression* curr, const char* text) {
    return info.shouldBeIntOrUnreachable(ty, curr, text, getFunction());
  }

  bool
  shouldBeSubType(Type left, Type right, Expression* curr, const char* text) {
    return info.shouldBeSubType(left, right, curr, text, getFunction());
  }

  void validateAlignment(
    size_t align, Type type, Index bytes, bool isAtomic, Expression* curr);
  void validateMemBytes(uint8_t bytes, Type type, Expression* curr);

  template<typename T> void validateReturnCall(T* curr) {
    shouldBeTrue(!curr->isReturn || getModule()->features.hasTailCall(),
                 curr,
                 "return_call* requires tail calls to be enabled");
  }

  template<typename T>
  void validateCallParamsAndResult(T* curr, Signature sig) {
    if (!shouldBeTrue(curr->operands.size() == sig.params.size(),
                      curr,
                      "call* param number must match")) {
      return;
    }
    size_t i = 0;
    for (const auto& param : sig.params) {
      if (!shouldBeSubType(curr->operands[i]->type,
                           param,
                           curr,
                           "call param types must match") &&
          !info.quiet) {
        getStream() << "(on argument " << i << ")\n";
      }
      ++i;
    }
    if (curr->isReturn) {
      shouldBeEqual(curr->type,
                    Type(Type::unreachable),
                    curr,
                    "return_call* should have unreachable type");
      shouldBeEqual(
        getFunction()->sig.results,
        sig.results,
        curr,
        "return_call* callee return type must match caller return type");
    } else {
      shouldBeEqualOrFirstIsUnreachable(
        curr->type,
        sig.results,
        curr,
        "call* type must match callee return type");
    }
  }

  Type indexType() { return getModule()->memory.indexType; }
};

void FunctionValidator::noteLabelName(Name name) {
  if (!name.is()) {
    return;
  }
  bool inserted;
  std::tie(std::ignore, inserted) = labelNames.insert(name);
  shouldBeTrue(
    inserted,
    name,
    "names in Binaryen IR must be unique - IR generators must ensure that");
}

void FunctionValidator::validatePoppyExpression(Expression* curr) {
  if (curr->type == Type::unreachable) {
    shouldBeTrue(StackUtils::mayBeUnreachable(curr),
                 curr,
                 "Only control flow structures and unreachable polymorphic"
                 " instructions may be unreachable in Poppy IR");
  }
  if (Properties::isControlFlowStructure(curr)) {
    // Check that control flow children (except If conditions) are blocks
    if (auto* if_ = curr->dynCast<If>()) {
      shouldBeTrue(
        if_->condition->is<Pop>(), curr, "Expected condition to be a Pop");
      shouldBeTrue(if_->ifTrue->is<Block>(),
                   curr,
                   "Expected control flow child to be a block");
      shouldBeTrue(!if_->ifFalse || if_->ifFalse->is<Block>(),
                   curr,
                   "Expected control flow child to be a block");
    } else if (!curr->is<Block>()) {
      for (auto* child : ChildIterator(curr)) {
        shouldBeTrue(child->is<Block>(),
                     curr,
                     "Expected control flow child to be a block");
      }
    }
  } else {
    // Check that all children are Pops
    for (auto* child : ChildIterator(curr)) {
      shouldBeTrue(child->is<Pop>(), curr, "Unexpected non-Pop child");
    }
  }
}

void FunctionValidator::visitBlock(Block* curr) {
  if (!getModule()->features.hasMultivalue()) {
    shouldBeTrue(!curr->type.isTuple(),
                 curr,
                 "Multivalue block type (multivalue is not enabled)");
  }
  // if we are break'ed to, then the value must be right for us
  if (curr->name.is()) {
    noteLabelName(curr->name);
    auto iter = breakTypes.find(curr->name);
    assert(iter != breakTypes.end()); // we set it ourselves
    for (Type breakType : iter->second) {
      // none or unreachable means a poison value that we should ignore - if
      // consumed, it will error
      shouldBeSubType(breakType,
                      curr->type,
                      curr,
                      "break type must be a subtype of the target block type");
    }
    breakTypes.erase(iter);
  }
  switch (getFunction()->profile) {
    case IRProfile::Normal:
      validateNormalBlockElements(curr);
      break;
    case IRProfile::Poppy:
      validatePoppyBlockElements(curr);
      break;
  }
}

void FunctionValidator::validateNormalBlockElements(Block* curr) {
  if (curr->list.size() > 1) {
    for (Index i = 0; i < curr->list.size() - 1; i++) {
      if (!shouldBeTrue(
            !curr->list[i]->type.isConcrete(),
            curr,
            "non-final block elements returning a value must be drop()ed "
            "(binaryen's autodrop option might help you)") &&
          !info.quiet) {
        getStream() << "(on index " << i << ":\n"
                    << curr->list[i] << "\n), type: " << curr->list[i]->type
                    << "\n";
      }
    }
  }
  if (curr->list.size() > 0) {
    auto backType = curr->list.back()->type;
    if (!curr->type.isConcrete()) {
      shouldBeFalse(backType.isConcrete(),
                    curr,
                    "if block is not returning a value, final element should "
                    "not flow out a value");
    } else {
      if (backType.isConcrete()) {
        shouldBeSubType(
          backType,
          curr->type,
          curr,
          "block with value and last element with value must match types");
      } else {
        shouldBeUnequal(
          backType,
          Type(Type::none),
          curr,
          "block with value must not have last element that is none");
      }
    }
  }
  if (curr->type.isConcrete()) {
    shouldBeTrue(
      curr->list.size() > 0, curr, "block with a value must not be empty");
  }
}

void FunctionValidator::validatePoppyBlockElements(Block* curr) {
  StackSignature blockSig;
  for (size_t i = 0; i < curr->list.size(); ++i) {
    Expression* expr = curr->list[i];
    if (!shouldBeTrue(
          !expr->is<Pop>(), expr, "Unexpected top-level pop in block")) {
      return;
    }
    StackSignature sig(expr);
    if (!shouldBeTrue(blockSig.composes(sig),
                      curr,
                      "block element has incompatible type") &&
        !info.quiet) {
      getStream() << "(on index " << i << ":\n"
                  << expr << "\n), required: " << sig.params << ", available: ";
      if (blockSig.kind == StackSignature::Polymorphic) {
        getStream() << "polymorphic, ";
      }
      getStream() << blockSig.results << "\n";
      return;
    }
    blockSig += sig;
  }
  if (curr->type == Type::unreachable) {
    shouldBeTrue(blockSig.kind == StackSignature::Polymorphic,
                 curr,
                 "unreachable block should have unreachable element");
  } else {
    if (!shouldBeTrue(
          StackSignature::isSubType(
            blockSig,
            StackSignature(Type::none, curr->type, StackSignature::Fixed)),
          curr,
          "block contents should satisfy block type") &&
        !info.quiet) {
      getStream() << "contents: " << blockSig.results
                  << (blockSig.kind == StackSignature::Polymorphic
                        ? " [polymorphic]"
                        : "")
                  << "\n"
                  << "expected: " << curr->type << "\n";
    }
  }
}

void FunctionValidator::visitLoop(Loop* curr) {
  if (curr->name.is()) {
    noteLabelName(curr->name);
    auto iter = breakTypes.find(curr->name);
    assert(iter != breakTypes.end()); // we set it ourselves
    for (Type breakType : iter->second) {
      shouldBeEqual(breakType,
                    Type(Type::none),
                    curr,
                    "breaks to a loop cannot pass a value");
    }
    breakTypes.erase(iter);
  }
  if (curr->type == Type::none) {
    shouldBeFalse(curr->body->type.isConcrete(),
                  curr,
                  "bad body for a loop that has no value");
  }

  // When there are multiple instructions within a loop, they are wrapped in a
  // Block internally, so visitBlock can take care of verification. Here we
  // check cases when there is only one instruction in a Loop.
  if (!curr->body->is<Block>()) {
    if (!curr->type.isConcrete()) {
      shouldBeFalse(curr->body->type.isConcrete(),
                    curr,
                    "if loop is not returning a value, final element should "
                    "not flow out a value");
    } else {
      shouldBeSubType(curr->body->type,
                      curr->type,
                      curr,
                      "loop with value and body must match types");
    }
  }
}

void FunctionValidator::visitIf(If* curr) {
  shouldBeTrue(curr->condition->type == Type::unreachable ||
                 curr->condition->type == Type::i32,
               curr,
               "if condition must be valid");
  if (!curr->ifFalse) {
    shouldBeFalse(curr->ifTrue->type.isConcrete(),
                  curr,
                  "if without else must not return a value in body");
    if (curr->condition->type != Type::unreachable) {
      shouldBeEqual(curr->type,
                    Type(Type::none),
                    curr,
                    "if without else and reachable condition must be none");
    }
  } else {
    if (curr->type != Type::unreachable) {
      shouldBeSubType(curr->ifTrue->type,
                      curr->type,
                      curr,
                      "returning if-else's true must have right type");
      shouldBeSubType(curr->ifFalse->type,
                      curr->type,
                      curr,
                      "returning if-else's false must have right type");
    } else {
      if (curr->condition->type != Type::unreachable) {
        shouldBeEqual(curr->ifTrue->type,
                      Type(Type::unreachable),
                      curr,
                      "unreachable if-else must have unreachable true");
        shouldBeEqual(curr->ifFalse->type,
                      Type(Type::unreachable),
                      curr,
                      "unreachable if-else must have unreachable false");
      }
    }
    if (curr->ifTrue->type.isConcrete()) {
      shouldBeSubType(curr->ifTrue->type,
                      curr->type,
                      curr,
                      "if type must match concrete ifTrue");
    }
    if (curr->ifFalse->type.isConcrete()) {
      shouldBeSubType(curr->ifFalse->type,
                      curr->type,
                      curr,
                      "if type must match concrete ifFalse");
    }
  }
}

void FunctionValidator::noteBreak(Name name,
                                  Expression* value,
                                  Expression* curr) {
  if (value) {
    shouldBeUnequal(
      value->type, Type(Type::none), curr, "breaks must have a valid value");
  }
  noteBreak(name, value ? value->type : Type::none, curr);
}

void FunctionValidator::noteBreak(Name name, Type valueType, Expression* curr) {
  auto iter = breakTypes.find(name);
  if (!shouldBeTrue(
        iter != breakTypes.end(), curr, "all break targets must be valid")) {
    return;
  }
  iter->second.insert(valueType);
}

void FunctionValidator::visitBreak(Break* curr) {
  noteBreak(curr->name, curr->value, curr);
  if (curr->value) {
    shouldBeTrue(curr->value->type != Type::none,
                 curr,
                 "break value must not have none type");
  }
  if (curr->condition) {
    shouldBeTrue(curr->condition->type == Type::unreachable ||
                   curr->condition->type == Type::i32,
                 curr,
                 "break condition must be i32");
  }
}

void FunctionValidator::visitSwitch(Switch* curr) {
  for (auto& target : curr->targets) {
    noteBreak(target, curr->value, curr);
  }
  noteBreak(curr->default_, curr->value, curr);
  shouldBeTrue(curr->condition->type == Type::unreachable ||
                 curr->condition->type == Type::i32,
               curr,
               "br_table condition must be i32");
}

void FunctionValidator::visitCall(Call* curr) {
  validateReturnCall(curr);
  if (!info.validateGlobally) {
    return;
  }
  auto* target = getModule()->getFunctionOrNull(curr->target);
  if (!shouldBeTrue(!!target, curr, "call target must exist")) {
    return;
  }
  validateCallParamsAndResult(curr, target->sig);
}

void FunctionValidator::visitCallIndirect(CallIndirect* curr) {
  validateReturnCall(curr);
  shouldBeEqualOrFirstIsUnreachable(curr->target->type,
                                    Type(Type::i32),
                                    curr,
                                    "indirect call target must be an i32");

  if (curr->target->type != Type::unreachable) {
    auto* table = getModule()->getTableOrNull(curr->table);
    shouldBeTrue(!!table, curr, "call-indirect table must exist");
  }

  validateCallParamsAndResult(curr, curr->sig);
}

void FunctionValidator::visitConst(Const* curr) {
  shouldBeTrue(curr->type.getFeatures() <= getModule()->features,
               curr,
               "all used features should be allowed");
}

void FunctionValidator::visitLocalGet(LocalGet* curr) {
  shouldBeTrue(curr->type.isConcrete(),
               curr,
               "local.get must have a valid type - check what you provided "
               "when you constructed the node");
  if (shouldBeTrue(curr->index < getFunction()->getNumLocals(),
                   curr,
                   "local.get index must be small enough")) {
    shouldBeTrue(curr->type == getFunction()->getLocalType(curr->index),
                 curr,
                 "local.get must have proper type");
  }
}

void FunctionValidator::visitLocalSet(LocalSet* curr) {
  if (shouldBeTrue(curr->index < getFunction()->getNumLocals(),
                   curr,
                   "local.set index must be small enough")) {
    if (curr->value->type != Type::unreachable) {
      if (curr->type != Type::none) { // tee is ok anyhow
        shouldBeEqual(getFunction()->getLocalType(curr->index),
                      curr->type,
                      curr,
                      "local.set type must be correct");
      }
      shouldBeSubType(curr->value->type,
                      getFunction()->getLocalType(curr->index),
                      curr,
                      "local.set's value type must be correct");
    }
  }
}

void FunctionValidator::visitGlobalGet(GlobalGet* curr) {
  if (!info.validateGlobally) {
    return;
  }
  shouldBeTrue(getModule()->getGlobalOrNull(curr->name),
               curr,
               "global.get name must be valid");
}

void FunctionValidator::visitGlobalSet(GlobalSet* curr) {
  if (!info.validateGlobally) {
    return;
  }
  auto* global = getModule()->getGlobalOrNull(curr->name);
  if (shouldBeTrue(global,
                   curr,
                   "global.set name must be valid (and not an import; imports "
                   "can't be modified)")) {
    shouldBeTrue(global->mutable_, curr, "global.set global must be mutable");
    shouldBeSubType(curr->value->type,
                    global->type,
                    curr,
                    "global.set value must have right type");
  }
}

void FunctionValidator::visitLoad(Load* curr) {
  shouldBeTrue(
    getModule()->memory.exists, curr, "Memory operations require a memory");
  if (curr->isAtomic) {
    shouldBeTrue(getModule()->features.hasAtomics(),
                 curr,
                 "Atomic operation (atomics are disabled)");
    shouldBeTrue(curr->type == Type::i32 || curr->type == Type::i64 ||
                   curr->type == Type::unreachable,
                 curr,
                 "Atomic load should be i32 or i64");
  }
  if (curr->type == Type::v128) {
    shouldBeTrue(getModule()->features.hasSIMD(),
                 curr,
                 "SIMD operation (SIMD is disabled)");
  }
  validateMemBytes(curr->bytes, curr->type, curr);
  validateAlignment(curr->align, curr->type, curr->bytes, curr->isAtomic, curr);
  shouldBeEqualOrFirstIsUnreachable(
    curr->ptr->type,
    indexType(),
    curr,
    "load pointer type must match memory index type");
  if (curr->isAtomic) {
    shouldBeFalse(curr->signed_, curr, "atomic loads must be unsigned");
    shouldBeIntOrUnreachable(
      curr->type, curr, "atomic loads must be of integers");
  }
}

void FunctionValidator::visitStore(Store* curr) {
  shouldBeTrue(
    getModule()->memory.exists, curr, "Memory operations require a memory");
  if (curr->isAtomic) {
    shouldBeTrue(getModule()->features.hasAtomics(),
                 curr,
                 "Atomic operation (atomics are disabled)");
    shouldBeTrue(curr->valueType == Type::i32 || curr->valueType == Type::i64 ||
                   curr->valueType == Type::unreachable,
                 curr,
                 "Atomic store should be i32 or i64");
  }
  if (curr->valueType == Type::v128) {
    shouldBeTrue(getModule()->features.hasSIMD(),
                 curr,
                 "SIMD operation (SIMD is disabled)");
  }
  validateMemBytes(curr->bytes, curr->valueType, curr);
  validateAlignment(
    curr->align, curr->valueType, curr->bytes, curr->isAtomic, curr);
  shouldBeEqualOrFirstIsUnreachable(
    curr->ptr->type,
    indexType(),
    curr,
    "store pointer must match memory index type");
  shouldBeUnequal(curr->value->type,
                  Type(Type::none),
                  curr,
                  "store value type must not be none");
  shouldBeEqualOrFirstIsUnreachable(
    curr->value->type, curr->valueType, curr, "store value type must match");
  if (curr->isAtomic) {
    shouldBeIntOrUnreachable(
      curr->valueType, curr, "atomic stores must be of integers");
  }
}

void FunctionValidator::visitAtomicRMW(AtomicRMW* curr) {
  shouldBeTrue(
    getModule()->memory.exists, curr, "Memory operations require a memory");
  shouldBeTrue(getModule()->features.hasAtomics(),
               curr,
               "Atomic operation (atomics are disabled)");
  validateMemBytes(curr->bytes, curr->type, curr);
  shouldBeEqualOrFirstIsUnreachable(
    curr->ptr->type,
    indexType(),
    curr,
    "AtomicRMW pointer type must match memory index type");
  shouldBeEqualOrFirstIsUnreachable(curr->type,
                                    curr->value->type,
                                    curr,
                                    "AtomicRMW result type must match operand");
  shouldBeIntOrUnreachable(
    curr->type, curr, "Atomic operations are only valid on int types");
}

void FunctionValidator::visitAtomicCmpxchg(AtomicCmpxchg* curr) {
  shouldBeTrue(
    getModule()->memory.exists, curr, "Memory operations require a memory");
  shouldBeTrue(getModule()->features.hasAtomics(),
               curr,
               "Atomic operation (atomics are disabled)");
  validateMemBytes(curr->bytes, curr->type, curr);
  shouldBeEqualOrFirstIsUnreachable(
    curr->ptr->type,
    indexType(),
    curr,
    "cmpxchg pointer must match memory index type");
  if (curr->expected->type != Type::unreachable &&
      curr->replacement->type != Type::unreachable) {
    shouldBeEqual(curr->expected->type,
                  curr->replacement->type,
                  curr,
                  "cmpxchg operand types must match");
  }
  shouldBeEqualOrFirstIsUnreachable(curr->type,
                                    curr->expected->type,
                                    curr,
                                    "Cmpxchg result type must match expected");
  shouldBeEqualOrFirstIsUnreachable(
    curr->type,
    curr->replacement->type,
    curr,
    "Cmpxchg result type must match replacement");
  shouldBeIntOrUnreachable(curr->expected->type,
                           curr,
                           "Atomic operations are only valid on int types");
}

void FunctionValidator::visitAtomicWait(AtomicWait* curr) {
  shouldBeTrue(
    getModule()->memory.exists, curr, "Memory operations require a memory");
  shouldBeTrue(getModule()->features.hasAtomics(),
               curr,
               "Atomic operation (atomics are disabled)");
  shouldBeEqualOrFirstIsUnreachable(
    curr->type, Type(Type::i32), curr, "AtomicWait must have type i32");
  shouldBeEqualOrFirstIsUnreachable(
    curr->ptr->type,
    indexType(),
    curr,
    "AtomicWait pointer must match memory index type");
  shouldBeIntOrUnreachable(
    curr->expected->type, curr, "AtomicWait expected type must be int");
  shouldBeEqualOrFirstIsUnreachable(
    curr->expected->type,
    curr->expectedType,
    curr,
    "AtomicWait expected type must match operand");
  shouldBeEqualOrFirstIsUnreachable(curr->timeout->type,
                                    Type(Type::i64),
                                    curr,
                                    "AtomicWait timeout type must be i64");
}

void FunctionValidator::visitAtomicNotify(AtomicNotify* curr) {
  shouldBeTrue(
    getModule()->memory.exists, curr, "Memory operations require a memory");
  shouldBeTrue(getModule()->features.hasAtomics(),
               curr,
               "Atomic operation (atomics are disabled)");
  shouldBeEqualOrFirstIsUnreachable(
    curr->type, Type(Type::i32), curr, "AtomicNotify must have type i32");
  shouldBeEqualOrFirstIsUnreachable(
    curr->ptr->type,
    indexType(),
    curr,
    "AtomicNotify pointer must match memory index type");
  shouldBeEqualOrFirstIsUnreachable(
    curr->notifyCount->type,
    Type(Type::i32),
    curr,
    "AtomicNotify notifyCount type must be i32");
}

void FunctionValidator::visitAtomicFence(AtomicFence* curr) {
  shouldBeTrue(
    getModule()->memory.exists, curr, "Memory operations require a memory");
  shouldBeTrue(getModule()->features.hasAtomics(),
               curr,
               "Atomic operation (atomics are disabled)");
  shouldBeTrue(curr->order == 0,
               curr,
               "Currently only sequentially consistent atomics are supported, "
               "so AtomicFence's order should be 0");
}

void FunctionValidator::visitSIMDExtract(SIMDExtract* curr) {
  shouldBeTrue(
    getModule()->features.hasSIMD(), curr, "SIMD operation (SIMD is disabled)");
  shouldBeEqualOrFirstIsUnreachable(curr->vec->type,
                                    Type(Type::v128),
                                    curr,
                                    "extract_lane must operate on a v128");
  Type lane_t = Type::none;
  size_t lanes = 0;
  switch (curr->op) {
    case ExtractLaneSVecI8x16:
    case ExtractLaneUVecI8x16:
      lane_t = Type::i32;
      lanes = 16;
      break;
    case ExtractLaneSVecI16x8:
    case ExtractLaneUVecI16x8:
      lane_t = Type::i32;
      lanes = 8;
      break;
    case ExtractLaneVecI32x4:
      lane_t = Type::i32;
      lanes = 4;
      break;
    case ExtractLaneVecI64x2:
      lane_t = Type::i64;
      lanes = 2;
      break;
    case ExtractLaneVecF32x4:
      lane_t = Type::f32;
      lanes = 4;
      break;
    case ExtractLaneVecF64x2:
      lane_t = Type::f64;
      lanes = 2;
      break;
  }
  shouldBeEqualOrFirstIsUnreachable(
    curr->type,
    lane_t,
    curr,
    "extract_lane must have same type as vector lane");
  shouldBeTrue(curr->index < lanes, curr, "invalid lane index");
}

void FunctionValidator::visitSIMDReplace(SIMDReplace* curr) {
  shouldBeTrue(
    getModule()->features.hasSIMD(), curr, "SIMD operation (SIMD is disabled)");
  shouldBeEqualOrFirstIsUnreachable(
    curr->type, Type(Type::v128), curr, "replace_lane must have type v128");
  shouldBeEqualOrFirstIsUnreachable(curr->vec->type,
                                    Type(Type::v128),
                                    curr,
                                    "replace_lane must operate on a v128");
  Type lane_t = Type::none;
  size_t lanes = 0;
  switch (curr->op) {
    case ReplaceLaneVecI8x16:
      lane_t = Type::i32;
      lanes = 16;
      break;
    case ReplaceLaneVecI16x8:
      lane_t = Type::i32;
      lanes = 8;
      break;
    case ReplaceLaneVecI32x4:
      lane_t = Type::i32;
      lanes = 4;
      break;
    case ReplaceLaneVecI64x2:
      lane_t = Type::i64;
      lanes = 2;
      break;
    case ReplaceLaneVecF32x4:
      lane_t = Type::f32;
      lanes = 4;
      break;
    case ReplaceLaneVecF64x2:
      lane_t = Type::f64;
      lanes = 2;
      break;
  }
  shouldBeEqualOrFirstIsUnreachable(
    curr->value->type, lane_t, curr, "unexpected value type");
  shouldBeTrue(curr->index < lanes, curr, "invalid lane index");
}

void FunctionValidator::visitSIMDShuffle(SIMDShuffle* curr) {
  shouldBeTrue(
    getModule()->features.hasSIMD(), curr, "SIMD operation (SIMD is disabled)");
  shouldBeEqualOrFirstIsUnreachable(
    curr->type, Type(Type::v128), curr, "v128.shuffle must have type v128");
  shouldBeEqualOrFirstIsUnreachable(
    curr->left->type, Type(Type::v128), curr, "expected operand of type v128");
  shouldBeEqualOrFirstIsUnreachable(
    curr->right->type, Type(Type::v128), curr, "expected operand of type v128");
  for (uint8_t index : curr->mask) {
    shouldBeTrue(index < 32, curr, "Invalid lane index in mask");
  }
}

void FunctionValidator::visitSIMDTernary(SIMDTernary* curr) {
  shouldBeTrue(
    getModule()->features.hasSIMD(), curr, "SIMD operation (SIMD is disabled)");
  shouldBeEqualOrFirstIsUnreachable(
    curr->type, Type(Type::v128), curr, "SIMD ternary must have type v128");
  shouldBeEqualOrFirstIsUnreachable(
    curr->a->type, Type(Type::v128), curr, "expected operand of type v128");
  shouldBeEqualOrFirstIsUnreachable(
    curr->b->type, Type(Type::v128), curr, "expected operand of type v128");
  shouldBeEqualOrFirstIsUnreachable(
    curr->c->type, Type(Type::v128), curr, "expected operand of type v128");
}

void FunctionValidator::visitSIMDShift(SIMDShift* curr) {
  shouldBeTrue(
    getModule()->features.hasSIMD(), curr, "SIMD operation (SIMD is disabled)");
  shouldBeEqualOrFirstIsUnreachable(
    curr->type, Type(Type::v128), curr, "vector shift must have type v128");
  shouldBeEqualOrFirstIsUnreachable(
    curr->vec->type, Type(Type::v128), curr, "expected operand of type v128");
  shouldBeEqualOrFirstIsUnreachable(curr->shift->type,
                                    Type(Type::i32),
                                    curr,
                                    "expected shift amount to have type i32");
}

void FunctionValidator::visitSIMDLoad(SIMDLoad* curr) {
  shouldBeTrue(
    getModule()->memory.exists, curr, "Memory operations require a memory");
  shouldBeTrue(
    getModule()->features.hasSIMD(), curr, "SIMD operation (SIMD is disabled)");
  shouldBeEqualOrFirstIsUnreachable(
    curr->type, Type(Type::v128), curr, "load_splat must have type v128");
  shouldBeEqualOrFirstIsUnreachable(
    curr->ptr->type,
    indexType(),
    curr,
    "load_splat address must match memory index type");
  Type memAlignType = Type::none;
  switch (curr->op) {
    case LoadSplatVec8x16:
    case LoadSplatVec16x8:
    case LoadSplatVec32x4:
    case Load32Zero:
      memAlignType = Type::i32;
      break;
    case LoadSplatVec64x2:
    case LoadExtSVec8x8ToVecI16x8:
    case LoadExtUVec8x8ToVecI16x8:
    case LoadExtSVec16x4ToVecI32x4:
    case LoadExtUVec16x4ToVecI32x4:
    case LoadExtSVec32x2ToVecI64x2:
    case LoadExtUVec32x2ToVecI64x2:
    case Load64Zero:
      memAlignType = Type::i64;
      break;
  }
  Index bytes = curr->getMemBytes();
  validateAlignment(curr->align, memAlignType, bytes, /*isAtomic=*/false, curr);
}

void FunctionValidator::visitSIMDLoadStoreLane(SIMDLoadStoreLane* curr) {
  shouldBeTrue(
    getModule()->memory.exists, curr, "Memory operations require a memory");
  shouldBeTrue(
    getModule()->features.hasSIMD(), curr, "SIMD operation (SIMD is disabled)");
  if (curr->isLoad()) {
    shouldBeEqualOrFirstIsUnreachable(
      curr->type, Type(Type::v128), curr, "loadX_lane must have type v128");
  } else {
    shouldBeEqualOrFirstIsUnreachable(
      curr->type, Type(Type::none), curr, "storeX_lane must have type none");
  }
  shouldBeEqualOrFirstIsUnreachable(
    curr->ptr->type,
    indexType(),
    curr,
    "loadX_lane or storeX_lane address must match memory index type");
  shouldBeEqualOrFirstIsUnreachable(
    curr->vec->type,
    Type(Type::v128),
    curr,
    "loadX_lane or storeX_lane vector argument must have type v128");
  size_t lanes;
  Type memAlignType = Type::none;
  switch (curr->op) {
    case LoadLaneVec8x16:
    case StoreLaneVec8x16:
      lanes = 16;
      memAlignType = Type::i32;
      break;
    case LoadLaneVec16x8:
    case StoreLaneVec16x8:
      lanes = 8;
      memAlignType = Type::i32;
      break;
    case LoadLaneVec32x4:
    case StoreLaneVec32x4:
      lanes = 4;
      memAlignType = Type::i32;
      break;
    case LoadLaneVec64x2:
    case StoreLaneVec64x2:
      lanes = 2;
      memAlignType = Type::i64;
      break;
    default:
      WASM_UNREACHABLE("Unexpected SIMDLoadStoreLane op");
  }
  Index bytes = curr->getMemBytes();
  validateAlignment(curr->align, memAlignType, bytes, /*isAtomic=*/false, curr);
  shouldBeTrue(curr->index < lanes, curr, "invalid lane index");
}

void FunctionValidator::visitMemoryInit(MemoryInit* curr) {
  shouldBeTrue(getModule()->features.hasBulkMemory(),
               curr,
               "Bulk memory operation (bulk memory is disabled)");
  shouldBeEqualOrFirstIsUnreachable(
    curr->type, Type(Type::none), curr, "memory.init must have type none");
  shouldBeEqualOrFirstIsUnreachable(
    curr->dest->type,
    indexType(),
    curr,
    "memory.init dest must match memory index type");
  shouldBeEqualOrFirstIsUnreachable(curr->offset->type,
                                    Type(Type::i32),
                                    curr,
                                    "memory.init offset must be an i32");
  shouldBeEqualOrFirstIsUnreachable(
    curr->size->type, Type(Type::i32), curr, "memory.init size must be an i32");
  if (!shouldBeTrue(getModule()->memory.exists,
                    curr,
                    "Memory operations require a memory")) {
    return;
  }
  shouldBeTrue(curr->segment < getModule()->memory.segments.size(),
               curr,
               "memory.init segment index out of bounds");
}

void FunctionValidator::visitDataDrop(DataDrop* curr) {
  shouldBeTrue(getModule()->features.hasBulkMemory(),
               curr,
               "Bulk memory operation (bulk memory is disabled)");
  shouldBeEqualOrFirstIsUnreachable(
    curr->type, Type(Type::none), curr, "data.drop must have type none");
  if (!shouldBeTrue(getModule()->memory.exists,
                    curr,
                    "Memory operations require a memory")) {
    return;
  }
  shouldBeTrue(curr->segment < getModule()->memory.segments.size(),
               curr,
               "data.drop segment index out of bounds");
}

void FunctionValidator::visitMemoryCopy(MemoryCopy* curr) {
  shouldBeTrue(getModule()->features.hasBulkMemory(),
               curr,
               "Bulk memory operation (bulk memory is disabled)");
  shouldBeEqualOrFirstIsUnreachable(
    curr->type, Type(Type::none), curr, "memory.copy must have type none");
  shouldBeEqualOrFirstIsUnreachable(
    curr->dest->type,
    indexType(),
    curr,
    "memory.copy dest must match memory index type");
  shouldBeEqualOrFirstIsUnreachable(
    curr->source->type,
    indexType(),
    curr,
    "memory.copy source must match memory index type");
  shouldBeEqualOrFirstIsUnreachable(
    curr->size->type,
    indexType(),
    curr,
    "memory.copy size must match memory index type");
  shouldBeTrue(
    getModule()->memory.exists, curr, "Memory operations require a memory");
}

void FunctionValidator::visitMemoryFill(MemoryFill* curr) {
  shouldBeTrue(getModule()->features.hasBulkMemory(),
               curr,
               "Bulk memory operation (bulk memory is disabled)");
  shouldBeEqualOrFirstIsUnreachable(
    curr->type, Type(Type::none), curr, "memory.fill must have type none");
  shouldBeEqualOrFirstIsUnreachable(
    curr->dest->type,
    indexType(),
    curr,
    "memory.fill dest must match memory index type");
  shouldBeEqualOrFirstIsUnreachable(curr->value->type,
                                    Type(Type::i32),
                                    curr,
                                    "memory.fill value must be an i32");
  shouldBeEqualOrFirstIsUnreachable(
    curr->size->type,
    indexType(),
    curr,
    "memory.fill size must match memory index type");
  shouldBeTrue(
    getModule()->memory.exists, curr, "Memory operations require a memory");
}

void FunctionValidator::validateMemBytes(uint8_t bytes,
                                         Type type,
                                         Expression* curr) {
  switch (type.getBasic()) {
    case Type::i32:
      shouldBeTrue(bytes == 1 || bytes == 2 || bytes == 4,
                   curr,
                   "expected i32 operation to touch 1, 2, or 4 bytes");
      break;
    case Type::i64:
      shouldBeTrue(bytes == 1 || bytes == 2 || bytes == 4 || bytes == 8,
                   curr,
                   "expected i64 operation to touch 1, 2, 4, or 8 bytes");
      break;
    case Type::f32:
      shouldBeEqual(
        bytes, uint8_t(4), curr, "expected f32 operation to touch 4 bytes");
      break;
    case Type::f64:
      shouldBeEqual(
        bytes, uint8_t(8), curr, "expected f64 operation to touch 8 bytes");
      break;
    case Type::v128:
      shouldBeEqual(
        bytes, uint8_t(16), curr, "expected v128 operation to touch 16 bytes");
      break;
    case Type::unreachable:
      break;
    case Type::funcref:
    case Type::externref:
    case Type::anyref:
    case Type::eqref:
    case Type::i31ref:
    case Type::dataref:
    case Type::none:
      WASM_UNREACHABLE("unexpected type");
  }
}

void FunctionValidator::visitBinary(Binary* curr) {
  if (curr->left->type != Type::unreachable &&
      curr->right->type != Type::unreachable) {
    shouldBeEqual(curr->left->type,
                  curr->right->type,
                  curr,
                  "binary child types must be equal");
  }
  switch (curr->op) {
    case AddInt32:
    case SubInt32:
    case MulInt32:
    case DivSInt32:
    case DivUInt32:
    case RemSInt32:
    case RemUInt32:
    case AndInt32:
    case OrInt32:
    case XorInt32:
    case ShlInt32:
    case ShrUInt32:
    case ShrSInt32:
    case RotLInt32:
    case RotRInt32:
    case EqInt32:
    case NeInt32:
    case LtSInt32:
    case LtUInt32:
    case LeSInt32:
    case LeUInt32:
    case GtSInt32:
    case GtUInt32:
    case GeSInt32:
    case GeUInt32: {
      shouldBeEqualOrFirstIsUnreachable(
        curr->left->type, Type(Type::i32), curr, "i32 op");
      break;
    }
    case AddInt64:
    case SubInt64:
    case MulInt64:
    case DivSInt64:
    case DivUInt64:
    case RemSInt64:
    case RemUInt64:
    case AndInt64:
    case OrInt64:
    case XorInt64:
    case ShlInt64:
    case ShrUInt64:
    case ShrSInt64:
    case RotLInt64:
    case RotRInt64:
    case EqInt64:
    case NeInt64:
    case LtSInt64:
    case LtUInt64:
    case LeSInt64:
    case LeUInt64:
    case GtSInt64:
    case GtUInt64:
    case GeSInt64:
    case GeUInt64: {
      shouldBeEqualOrFirstIsUnreachable(
        curr->left->type, Type(Type::i64), curr, "i64 op");
      break;
    }
    case AddFloat32:
    case SubFloat32:
    case MulFloat32:
    case DivFloat32:
    case CopySignFloat32:
    case MinFloat32:
    case MaxFloat32:
    case EqFloat32:
    case NeFloat32:
    case LtFloat32:
    case LeFloat32:
    case GtFloat32:
    case GeFloat32: {
      shouldBeEqualOrFirstIsUnreachable(
        curr->left->type, Type(Type::f32), curr, "f32 op");
      break;
    }
    case AddFloat64:
    case SubFloat64:
    case MulFloat64:
    case DivFloat64:
    case CopySignFloat64:
    case MinFloat64:
    case MaxFloat64:
    case EqFloat64:
    case NeFloat64:
    case LtFloat64:
    case LeFloat64:
    case GtFloat64:
    case GeFloat64: {
      shouldBeEqualOrFirstIsUnreachable(
        curr->left->type, Type(Type::f64), curr, "f64 op");
      break;
    }
    case EqVecI8x16:
    case NeVecI8x16:
    case LtSVecI8x16:
    case LtUVecI8x16:
    case LeSVecI8x16:
    case LeUVecI8x16:
    case GtSVecI8x16:
    case GtUVecI8x16:
    case GeSVecI8x16:
    case GeUVecI8x16:
    case EqVecI16x8:
    case NeVecI16x8:
    case LtSVecI16x8:
    case LtUVecI16x8:
    case LeSVecI16x8:
    case LeUVecI16x8:
    case GtSVecI16x8:
    case GtUVecI16x8:
    case GeSVecI16x8:
    case GeUVecI16x8:
    case EqVecI32x4:
    case NeVecI32x4:
    case LtSVecI32x4:
    case LtUVecI32x4:
    case LeSVecI32x4:
    case LeUVecI32x4:
    case GtSVecI32x4:
    case GtUVecI32x4:
    case GeSVecI32x4:
    case GeUVecI32x4:
    case EqVecI64x2:
    case EqVecF32x4:
    case NeVecF32x4:
    case LtVecF32x4:
    case LeVecF32x4:
    case GtVecF32x4:
    case GeVecF32x4:
    case EqVecF64x2:
    case NeVecF64x2:
    case LtVecF64x2:
    case LeVecF64x2:
    case GtVecF64x2:
    case GeVecF64x2:
    case AndVec128:
    case OrVec128:
    case XorVec128:
    case AndNotVec128:
    case AddVecI8x16:
    case AddSatSVecI8x16:
    case AddSatUVecI8x16:
    case SubVecI8x16:
    case SubSatSVecI8x16:
    case SubSatUVecI8x16:
    case MulVecI8x16:
    case MinSVecI8x16:
    case MinUVecI8x16:
    case MaxSVecI8x16:
    case MaxUVecI8x16:
    case AvgrUVecI8x16:
    case Q15MulrSatSVecI16x8:
    case ExtMulLowSVecI16x8:
    case ExtMulHighSVecI16x8:
    case ExtMulLowUVecI16x8:
    case ExtMulHighUVecI16x8:
    case AddVecI16x8:
    case AddSatSVecI16x8:
    case AddSatUVecI16x8:
    case SubVecI16x8:
    case SubSatSVecI16x8:
    case SubSatUVecI16x8:
    case MulVecI16x8:
    case MinSVecI16x8:
    case MinUVecI16x8:
    case MaxSVecI16x8:
    case MaxUVecI16x8:
    case AvgrUVecI16x8:
    case AddVecI32x4:
    case SubVecI32x4:
    case MulVecI32x4:
    case MinSVecI32x4:
    case MinUVecI32x4:
    case MaxSVecI32x4:
    case MaxUVecI32x4:
    case DotSVecI16x8ToVecI32x4:
    case ExtMulLowSVecI32x4:
    case ExtMulHighSVecI32x4:
    case ExtMulLowUVecI32x4:
    case ExtMulHighUVecI32x4:
    case AddVecI64x2:
    case SubVecI64x2:
    case MulVecI64x2:
    case ExtMulLowSVecI64x2:
    case ExtMulHighSVecI64x2:
    case ExtMulLowUVecI64x2:
    case ExtMulHighUVecI64x2:
    case AddVecF32x4:
    case SubVecF32x4:
    case MulVecF32x4:
    case DivVecF32x4:
    case MinVecF32x4:
    case MaxVecF32x4:
    case PMinVecF32x4:
    case PMaxVecF32x4:
    case AddVecF64x2:
    case SubVecF64x2:
    case MulVecF64x2:
    case DivVecF64x2:
    case MinVecF64x2:
    case MaxVecF64x2:
    case PMinVecF64x2:
    case PMaxVecF64x2:
    case NarrowSVecI16x8ToVecI8x16:
    case NarrowUVecI16x8ToVecI8x16:
    case NarrowSVecI32x4ToVecI16x8:
    case NarrowUVecI32x4ToVecI16x8:
    case SwizzleVec8x16: {
      shouldBeEqualOrFirstIsUnreachable(
        curr->left->type, Type(Type::v128), curr, "v128 op");
      shouldBeEqualOrFirstIsUnreachable(
        curr->right->type, Type(Type::v128), curr, "v128 op");
      break;
    }
    case InvalidBinary:
      WASM_UNREACHABLE("invliad binary op");
  }
  shouldBeTrue(Features::get(curr->op) <= getModule()->features,
               curr,
               "all used features should be allowed");
}

void FunctionValidator::visitUnary(Unary* curr) {
  shouldBeUnequal(curr->value->type,
                  Type(Type::none),
                  curr,
                  "unaries must not receive a none as their input");
  if (curr->value->type == Type::unreachable) {
    return; // nothing to check
  }
  switch (curr->op) {
    case ClzInt32:
    case CtzInt32:
    case PopcntInt32: {
      shouldBeEqual(curr->value->type,
                    Type(Type::i32),
                    curr,
                    "i32 unary value type must be correct");
      break;
    }
    case ClzInt64:
    case CtzInt64:
    case PopcntInt64: {
      shouldBeEqual(curr->value->type,
                    Type(Type::i64),
                    curr,
                    "i64 unary value type must be correct");
      break;
    }
    case NegFloat32:
    case AbsFloat32:
    case CeilFloat32:
    case FloorFloat32:
    case TruncFloat32:
    case NearestFloat32:
    case SqrtFloat32: {
      shouldBeEqual(curr->value->type,
                    Type(Type::f32),
                    curr,
                    "f32 unary value type must be correct");
      break;
    }
    case NegFloat64:
    case AbsFloat64:
    case CeilFloat64:
    case FloorFloat64:
    case TruncFloat64:
    case NearestFloat64:
    case SqrtFloat64: {
      shouldBeEqual(curr->value->type,
                    Type(Type::f64),
                    curr,
                    "f64 unary value type must be correct");
      break;
    }
    case EqZInt32: {
      shouldBeTrue(
        curr->value->type == Type::i32, curr, "i32.eqz input must be i32");
      break;
    }
    case EqZInt64: {
      shouldBeTrue(curr->value->type == Type(Type::i64),
                   curr,
                   "i64.eqz input must be i64");
      break;
    }
    case ExtendSInt32:
    case ExtendUInt32:
    case ExtendS8Int32:
    case ExtendS16Int32: {
      shouldBeEqual(curr->value->type,
                    Type(Type::i32),
                    curr,
                    "extend type must be correct");
      break;
    }
    case ExtendS8Int64:
    case ExtendS16Int64:
    case ExtendS32Int64: {
      shouldBeEqual(curr->value->type,
                    Type(Type::i64),
                    curr,
                    "extend type must be correct");
      break;
    }
    case WrapInt64: {
      shouldBeEqual(
        curr->value->type, Type(Type::i64), curr, "wrap type must be correct");
      break;
    }
    case TruncSFloat32ToInt32:
    case TruncSFloat32ToInt64:
    case TruncUFloat32ToInt32:
    case TruncUFloat32ToInt64: {
      shouldBeEqual(
        curr->value->type, Type(Type::f32), curr, "trunc type must be correct");
      break;
    }
    case TruncSatSFloat32ToInt32:
    case TruncSatSFloat32ToInt64:
    case TruncSatUFloat32ToInt32:
    case TruncSatUFloat32ToInt64: {
      shouldBeEqual(
        curr->value->type, Type(Type::f32), curr, "trunc type must be correct");
      break;
    }
    case TruncSFloat64ToInt32:
    case TruncSFloat64ToInt64:
    case TruncUFloat64ToInt32:
    case TruncUFloat64ToInt64: {
      shouldBeEqual(
        curr->value->type, Type(Type::f64), curr, "trunc type must be correct");
      break;
    }
    case TruncSatSFloat64ToInt32:
    case TruncSatSFloat64ToInt64:
    case TruncSatUFloat64ToInt32:
    case TruncSatUFloat64ToInt64: {
      shouldBeEqual(
        curr->value->type, Type(Type::f64), curr, "trunc type must be correct");
      break;
    }
    case ReinterpretFloat32: {
      shouldBeEqual(curr->value->type,
                    Type(Type::f32),
                    curr,
                    "reinterpret/f32 type must be correct");
      break;
    }
    case ReinterpretFloat64: {
      shouldBeEqual(curr->value->type,
                    Type(Type::f64),
                    curr,
                    "reinterpret/f64 type must be correct");
      break;
    }
    case ConvertUInt32ToFloat32:
    case ConvertUInt32ToFloat64:
    case ConvertSInt32ToFloat32:
    case ConvertSInt32ToFloat64: {
      shouldBeEqual(curr->value->type,
                    Type(Type::i32),
                    curr,
                    "convert type must be correct");
      break;
    }
    case ConvertUInt64ToFloat32:
    case ConvertUInt64ToFloat64:
    case ConvertSInt64ToFloat32:
    case ConvertSInt64ToFloat64: {
      shouldBeEqual(curr->value->type,
                    Type(Type::i64),
                    curr,
                    "convert type must be correct");
      break;
    }
    case PromoteFloat32: {
      shouldBeEqual(curr->value->type,
                    Type(Type::f32),
                    curr,
                    "promote type must be correct");
      break;
    }
    case DemoteFloat64: {
      shouldBeEqual(curr->value->type,
                    Type(Type::f64),
                    curr,
                    "demote type must be correct");
      break;
    }
    case ReinterpretInt32: {
      shouldBeEqual(curr->value->type,
                    Type(Type::i32),
                    curr,
                    "reinterpret/i32 type must be correct");
      break;
    }
    case ReinterpretInt64: {
      shouldBeEqual(curr->value->type,
                    Type(Type::i64),
                    curr,
                    "reinterpret/i64 type must be correct");
      break;
    }
    case SplatVecI8x16:
    case SplatVecI16x8:
    case SplatVecI32x4:
      shouldBeEqual(
        curr->type, Type(Type::v128), curr, "expected splat to have v128 type");
      shouldBeEqual(
        curr->value->type, Type(Type::i32), curr, "expected i32 splat value");
      break;
    case SplatVecI64x2:
      shouldBeEqual(
        curr->type, Type(Type::v128), curr, "expected splat to have v128 type");
      shouldBeEqual(
        curr->value->type, Type(Type::i64), curr, "expected i64 splat value");
      break;
    case SplatVecF32x4:
      shouldBeEqual(
        curr->type, Type(Type::v128), curr, "expected splat to have v128 type");
      shouldBeEqual(
        curr->value->type, Type(Type::f32), curr, "expected f32 splat value");
      break;
    case SplatVecF64x2:
      shouldBeEqual(
        curr->type, Type(Type::v128), curr, "expected splat to have v128 type");
      shouldBeEqual(
        curr->value->type, Type(Type::f64), curr, "expected f64 splat value");
      break;
    case NotVec128:
    case PopcntVecI8x16:
    case AbsVecI8x16:
    case AbsVecI16x8:
    case AbsVecI32x4:
    case NegVecI8x16:
    case NegVecI16x8:
    case NegVecI32x4:
    case NegVecI64x2:
    case AbsVecF32x4:
    case NegVecF32x4:
    case SqrtVecF32x4:
    case CeilVecF32x4:
    case FloorVecF32x4:
    case TruncVecF32x4:
    case NearestVecF32x4:
    case AbsVecF64x2:
    case NegVecF64x2:
    case SqrtVecF64x2:
    case CeilVecF64x2:
    case FloorVecF64x2:
    case TruncVecF64x2:
    case NearestVecF64x2:
    case ExtAddPairwiseSVecI8x16ToI16x8:
    case ExtAddPairwiseUVecI8x16ToI16x8:
    case ExtAddPairwiseSVecI16x8ToI32x4:
    case ExtAddPairwiseUVecI16x8ToI32x4:
    case TruncSatSVecF32x4ToVecI32x4:
    case TruncSatUVecF32x4ToVecI32x4:
    case TruncSatSVecF64x2ToVecI64x2:
    case TruncSatUVecF64x2ToVecI64x2:
    case ConvertSVecI32x4ToVecF32x4:
    case ConvertUVecI32x4ToVecF32x4:
    case ConvertSVecI64x2ToVecF64x2:
    case ConvertUVecI64x2ToVecF64x2:
    case WidenLowSVecI8x16ToVecI16x8:
    case WidenHighSVecI8x16ToVecI16x8:
    case WidenLowUVecI8x16ToVecI16x8:
    case WidenHighUVecI8x16ToVecI16x8:
    case WidenLowSVecI16x8ToVecI32x4:
    case WidenHighSVecI16x8ToVecI32x4:
    case WidenLowUVecI16x8ToVecI32x4:
    case WidenHighUVecI16x8ToVecI32x4:
    case WidenLowSVecI32x4ToVecI64x2:
    case WidenHighSVecI32x4ToVecI64x2:
    case WidenLowUVecI32x4ToVecI64x2:
    case WidenHighUVecI32x4ToVecI64x2:
    case ConvertLowSVecI32x4ToVecF64x2:
    case ConvertLowUVecI32x4ToVecF64x2:
    case TruncSatZeroSVecF64x2ToVecI32x4:
    case TruncSatZeroUVecF64x2ToVecI32x4:
    case DemoteZeroVecF64x2ToVecF32x4:
    case PromoteLowVecF32x4ToVecF64x2:
      shouldBeEqual(curr->type, Type(Type::v128), curr, "expected v128 type");
      shouldBeEqual(
        curr->value->type, Type(Type::v128), curr, "expected v128 operand");
      break;
    case AnyTrueVecI8x16:
    case AnyTrueVecI16x8:
    case AnyTrueVecI32x4:
    case AllTrueVecI8x16:
    case AllTrueVecI16x8:
    case AllTrueVecI32x4:
    case BitmaskVecI8x16:
    case BitmaskVecI16x8:
    case BitmaskVecI32x4:
    case BitmaskVecI64x2:
      shouldBeEqual(curr->type, Type(Type::i32), curr, "expected i32 type");
      shouldBeEqual(
        curr->value->type, Type(Type::v128), curr, "expected v128 operand");
      break;
    case InvalidUnary:
      WASM_UNREACHABLE("invalid unary op");
  }
  shouldBeTrue(Features::get(curr->op) <= getModule()->features,
               curr,
               "all used features should be allowed");
}

void FunctionValidator::visitSelect(Select* curr) {
  shouldBeUnequal(
    curr->ifFalse->type, Type(Type::none), curr, "select right must be valid");
  shouldBeUnequal(
    curr->type, Type(Type::none), curr, "select type must be valid");
  shouldBeTrue(curr->condition->type == Type::unreachable ||
                 curr->condition->type == Type::i32,
               curr,
               "select condition must be valid");
  if (curr->ifTrue->type != Type::unreachable) {
    shouldBeFalse(
      curr->ifTrue->type.isTuple(), curr, "select value may not be a tuple");
  }
  if (curr->ifFalse->type != Type::unreachable) {
    shouldBeFalse(
      curr->ifFalse->type.isTuple(), curr, "select value may not be a tuple");
  }
  if (curr->type != Type::unreachable) {
    shouldBeTrue(Type::isSubType(curr->ifTrue->type, curr->type),
                 curr,
                 "select's left expression must be subtype of select's type");
    shouldBeTrue(Type::isSubType(curr->ifFalse->type, curr->type),
                 curr,
                 "select's right expression must be subtype of select's type");
  }
}

void FunctionValidator::visitDrop(Drop* curr) {
  shouldBeTrue(curr->value->type.isConcrete() ||
                 curr->value->type == Type::unreachable,
               curr,
               "can only drop a valid value");
}

void FunctionValidator::visitReturn(Return* curr) {
  returnTypes.insert(curr->value ? curr->value->type : Type::none);
}

void FunctionValidator::visitMemorySize(MemorySize* curr) {
  shouldBeTrue(
    getModule()->memory.exists, curr, "Memory operations require a memory");
}

void FunctionValidator::visitMemoryGrow(MemoryGrow* curr) {
  shouldBeTrue(
    getModule()->memory.exists, curr, "Memory operations require a memory");
  shouldBeEqualOrFirstIsUnreachable(curr->delta->type,
                                    indexType(),
                                    curr,
                                    "memory.grow must match memory index type");
}

void FunctionValidator::visitRefNull(RefNull* curr) {
  shouldBeTrue(getModule()->features.hasReferenceTypes(),
               curr,
               "ref.null requires reference-types to be enabled");
  shouldBeTrue(
    curr->type.isNullable(), curr, "ref.null types must be nullable");
}

void FunctionValidator::visitRefIs(RefIs* curr) {
  shouldBeTrue(getModule()->features.hasReferenceTypes(),
               curr,
               "ref.is_* requires reference-types to be enabled");
  shouldBeTrue(curr->value->type == Type::unreachable ||
                 curr->value->type.isRef(),
               curr->value,
               "ref.is_*'s argument should be a reference type");
}

void FunctionValidator::visitRefFunc(RefFunc* curr) {
  shouldBeTrue(getModule()->features.hasReferenceTypes(),
               curr,
               "ref.func requires reference-types to be enabled");
  if (!info.validateGlobally) {
    return;
  }
  auto* func = getModule()->getFunctionOrNull(curr->func);
  shouldBeTrue(!!func, curr, "function argument of ref.func must exist");
  shouldBeTrue(curr->type.isFunction(),
               curr,
               "ref.func must have a function reference type");
  // TODO: check for non-nullability
}

void FunctionValidator::visitRefEq(RefEq* curr) {
  shouldBeTrue(
    getModule()->features.hasGC(), curr, "ref.eq requires gc to be enabled");
  shouldBeSubType(curr->left->type,
                  Type::eqref,
                  curr->left,
                  "ref.eq's left argument should be a subtype of eqref");
  shouldBeSubType(curr->right->type,
                  Type::eqref,
                  curr->right,
                  "ref.eq's right argument should be a subtype of eqref");
}

void FunctionValidator::noteDelegate(Name name, Expression* curr) {
  if (name != DELEGATE_CALLER_TARGET) {
    shouldBeTrue(delegateTargetNames.count(name) != 0,
                 curr,
                 "all delegate targets must be valid");
  }
}

void FunctionValidator::noteRethrow(Name name, Expression* curr) {
  shouldBeTrue(rethrowTargetNames.count(name) != 0,
               curr,
               "all rethrow targets must be valid");
}

void FunctionValidator::visitTry(Try* curr) {
  shouldBeTrue(getModule()->features.hasExceptionHandling(),
               curr,
               "try requires exception-handling to be enabled");
  if (curr->name.is()) {
    noteLabelName(curr->name);
  }
  if (curr->type != Type::unreachable) {
    shouldBeSubType(curr->body->type,
                    curr->type,
                    curr->body,
                    "try's type does not match try body's type");
    for (auto catchBody : curr->catchBodies) {
      shouldBeSubType(catchBody->type,
                      curr->type,
                      catchBody,
                      "try's type does not match catch's body type");
    }
  } else {
    shouldBeEqual(curr->body->type,
                  Type(Type::unreachable),
                  curr,
                  "unreachable try-catch must have unreachable try body");
    for (auto catchBody : curr->catchBodies) {
      shouldBeEqual(catchBody->type,
                    Type(Type::unreachable),
                    curr,
                    "unreachable try-catch must have unreachable catch body");
    }
  }
  shouldBeTrue(curr->catchBodies.size() - curr->catchEvents.size() <= 1,
               curr,
               "the number of catch blocks and events do not match");

  shouldBeFalse(curr->isCatch() && curr->isDelegate(),
                curr,
                "try cannot have both catch and delegate at the same time");
  shouldBeTrue(curr->isCatch() || curr->isDelegate(),
               curr,
               "try should have either catches or a delegate");

  if (curr->isDelegate()) {
    noteDelegate(curr->delegateTarget, curr);
  }

  rethrowTargetNames.erase(curr->name);
}

void FunctionValidator::visitThrow(Throw* curr) {
  shouldBeTrue(getModule()->features.hasExceptionHandling(),
               curr,
               "throw requires exception-handling to be enabled");
  shouldBeEqual(curr->type,
                Type(Type::unreachable),
                curr,
                "throw's type must be unreachable");
  if (!info.validateGlobally) {
    return;
  }
  auto* event = getModule()->getEventOrNull(curr->event);
  if (!shouldBeTrue(!!event, curr, "throw's event must exist")) {
    return;
  }
  if (!shouldBeTrue(curr->operands.size() == event->sig.params.size(),
                    curr,
                    "event's param numbers must match")) {
    return;
  }
  size_t i = 0;
  for (const auto& param : event->sig.params) {
    if (!shouldBeSubType(curr->operands[i]->type,
                         param,
                         curr->operands[i],
                         "event param types must match") &&
        !info.quiet) {
      getStream() << "(on argument " << i << ")\n";
    }
    ++i;
  }
}

void FunctionValidator::visitRethrow(Rethrow* curr) {
  shouldBeTrue(getModule()->features.hasExceptionHandling(),
               curr,
               "rethrow requires exception-handling to be enabled");
  shouldBeEqual(curr->type,
                Type(Type::unreachable),
                curr,
                "rethrow's type must be unreachable");
  noteRethrow(curr->target, curr);
}

void FunctionValidator::visitTupleMake(TupleMake* curr) {
  shouldBeTrue(getModule()->features.hasMultivalue(),
               curr,
               "Tuples are not allowed unless multivalue is enabled");
  shouldBeTrue(
    curr->operands.size() > 1, curr, "tuple.make must have multiple operands");
  std::vector<Type> types;
  for (auto* op : curr->operands) {
    if (op->type == Type::unreachable) {
      shouldBeTrue(
        curr->type == Type::unreachable,
        curr,
        "If tuple.make has an unreachable operand, it must be unreachable");
      return;
    }
    types.push_back(op->type);
  }
  shouldBeSubType(Type(types),
                  curr->type,
                  curr,
                  "Type of tuple.make does not match types of its operands");
}

void FunctionValidator::visitTupleExtract(TupleExtract* curr) {
  shouldBeTrue(getModule()->features.hasMultivalue(),
               curr,
               "Tuples are not allowed unless multivalue is enabled");
  if (curr->tuple->type == Type::unreachable) {
    shouldBeTrue(
      curr->type == Type::unreachable,
      curr,
      "If tuple.extract has an unreachable operand, it must be unreachable");
  } else {
    bool inBounds = curr->index < curr->tuple->type.size();
    shouldBeTrue(inBounds, curr, "tuple.extract index out of bounds");
    if (inBounds) {
      shouldBeSubType(
        curr->tuple->type[curr->index],
        curr->type,
        curr,
        "tuple.extract type does not match the type of the extracted element");
    }
  }
}

void FunctionValidator::visitCallRef(CallRef* curr) {
  validateReturnCall(curr);
  shouldBeTrue(getModule()->features.hasTypedFunctionReferences(),
               curr,
               "call_ref requires typed-function-references to be enabled");
  if (curr->target->type != Type::unreachable) {
    shouldBeTrue(curr->target->type.isFunction(),
                 curr,
                 "call_ref target must be a function reference");
    validateCallParamsAndResult(
      curr, curr->target->type.getHeapType().getSignature());
  }
}

void FunctionValidator::visitI31New(I31New* curr) {
  shouldBeTrue(
    getModule()->features.hasGC(), curr, "i31.new requires gc to be enabled");
  shouldBeSubType(curr->value->type,
                  Type::i32,
                  curr->value,
                  "i31.new's argument should be i32");
}

void FunctionValidator::visitI31Get(I31Get* curr) {
  shouldBeTrue(getModule()->features.hasGC(),
               curr,
               "i31.get_s/u requires gc to be enabled");
  // FIXME: use i31ref here, which is non-nullable, when we support non-
  // nullability.
  shouldBeSubType(curr->i31->type,
                  Type(HeapType::i31, Nullable),
                  curr->i31,
                  "i31.get_s/u's argument should be i31ref");
}

void FunctionValidator::visitRefTest(RefTest* curr) {
  shouldBeTrue(
    getModule()->features.hasGC(), curr, "ref.test requires gc to be enabled");
  if (curr->ref->type != Type::unreachable) {
    shouldBeTrue(
      curr->ref->type.isRef(), curr, "ref.test ref must have ref type");
  }
  if (curr->rtt->type != Type::unreachable) {
    shouldBeTrue(
      curr->rtt->type.isRtt(), curr, "ref.test rtt must have rtt type");
  }
}

void FunctionValidator::visitRefCast(RefCast* curr) {
  shouldBeTrue(
    getModule()->features.hasGC(), curr, "ref.cast requires gc to be enabled");
  if (curr->ref->type != Type::unreachable) {
    shouldBeTrue(
      curr->ref->type.isRef(), curr, "ref.cast ref must have ref type");
  }
  if (curr->rtt->type != Type::unreachable) {
    shouldBeTrue(
      curr->rtt->type.isRtt(), curr, "ref.cast rtt must have rtt type");
  }
}

void FunctionValidator::visitBrOn(BrOn* curr) {
  shouldBeTrue(getModule()->features.hasGC(),
               curr,
               "br_on_cast requires gc to be enabled");
  if (curr->ref->type != Type::unreachable) {
    shouldBeTrue(
      curr->ref->type.isRef(), curr, "br_on_cast ref must have ref type");
  }
  if (curr->op == BrOnCast) {
    // Note that an unreachable rtt is not supported: the text and binary
    // formats do not provide the type, so if it's unreachable we should not
    // even create a br_on_cast in such a case, as we'd have no idea what it
    // casts to.
    shouldBeTrue(
      curr->rtt->type.isRtt(), curr, "br_on_cast rtt must have rtt type");
    noteBreak(curr->name, curr->getCastType(), curr);
  } else {
    shouldBeTrue(curr->rtt == nullptr, curr, "non-cast BrOn must not have rtt");
  }
}

void FunctionValidator::visitRttCanon(RttCanon* curr) {
  shouldBeTrue(
    getModule()->features.hasGC(), curr, "rtt.canon requires gc to be enabled");
  shouldBeTrue(curr->type.isRtt(), curr, "rtt.canon must have RTT type");
  auto rtt = curr->type.getRtt();
  shouldBeEqual(rtt.depth, Index(0), curr, "rtt.canon has a depth of 0");
}

void FunctionValidator::visitRttSub(RttSub* curr) {
  shouldBeTrue(
    getModule()->features.hasGC(), curr, "rtt.sub requires gc to be enabled");
  shouldBeTrue(curr->type.isRtt(), curr, "rtt.sub must have RTT type");
  if (curr->parent->type != Type::unreachable) {
    shouldBeTrue(
      curr->parent->type.isRtt(), curr, "rtt.sub parent must have RTT type");
    auto parentRtt = curr->parent->type.getRtt();
    auto rtt = curr->type.getRtt();
    if (rtt.hasDepth() && parentRtt.hasDepth()) {
      shouldBeEqual(rtt.depth,
                    parentRtt.depth + 1,
                    curr,
                    "rtt.canon has a depth of 1 over the parent");
    }
    shouldBeTrue(HeapType::isSubType(rtt.heapType, parentRtt.heapType),
                 curr,
                 "rtt.sub parent must be a supertype");
  }
}

void FunctionValidator::visitStructNew(StructNew* curr) {
  shouldBeTrue(getModule()->features.hasGC(),
               curr,
               "struct.new requires gc to be enabled");
  if (curr->type == Type::unreachable) {
    return;
  }
  if (!shouldBeTrue(
        curr->rtt->type.isRtt(), curr, "struct.new rtt must be rtt")) {
    return;
  }
  auto heapType = curr->rtt->type.getHeapType();
  if (!shouldBeTrue(
        heapType.isStruct(), curr, "struct.new heap type must be struct")) {
    return;
  }
  const auto& fields = heapType.getStruct().fields;
  if (curr->isWithDefault()) {
    shouldBeTrue(curr->operands.empty(),
                 curr,
                 "struct.new_with_default should have no operands");
    // All the fields must be defaultable.
    for (const auto& field : fields) {
      shouldBeTrue(field.type.isDefaultable(),
                   field,
                   "struct.new_with_default value type must be defaultable");
    }
  } else {
    // All the fields must have the proper type.
    for (Index i = 0; i < fields.size(); i++) {
      shouldBeSubType(curr->operands[i]->type,
                      fields[i].type,
                      curr,
                      "struct.new operand must have proper type");
    }
  }
}

void FunctionValidator::visitStructGet(StructGet* curr) {
  shouldBeTrue(getModule()->features.hasGC(),
               curr,
               "struct.get requires gc to be enabled");
  if (curr->ref->type == Type::unreachable) {
    return;
  }
  if (!shouldBeTrue(curr->ref->type.isStruct(),
                    curr->ref,
                    "struct.get ref must be a struct")) {
    return;
  }
  const auto& fields = curr->ref->type.getHeapType().getStruct().fields;
  shouldBeTrue(curr->index < fields.size(), curr, "bad struct.get field");
  auto field = fields[curr->index];
  // If the type is not packed, it must be marked internally as unsigned, by
  // convention.
  if (field.type != Type::i32 || field.packedType == Field::not_packed) {
    shouldBeFalse(curr->signed_, curr, "non-packed get cannot be signed");
  }
  if (curr->ref->type == Type::unreachable) {
    return;
  }
  shouldBeEqual(
    curr->type, field.type, curr, "struct.get must have the proper type");
}

void FunctionValidator::visitStructSet(StructSet* curr) {
  shouldBeTrue(getModule()->features.hasGC(),
               curr,
               "struct.set requires gc to be enabled");
  if (curr->ref->type == Type::unreachable) {
    return;
  }
  if (!shouldBeTrue(curr->ref->type.isStruct(),
                    curr->ref,
                    "struct.set ref must be a struct")) {
    return;
  }
  if (curr->ref->type != Type::unreachable) {
    const auto& fields = curr->ref->type.getHeapType().getStruct().fields;
    shouldBeTrue(curr->index < fields.size(), curr, "bad struct.get field");
    auto& field = fields[curr->index];
    shouldBeSubType(curr->value->type,
                    field.type,
                    curr,
                    "struct.set must have the proper type");
    shouldBeEqual(
      field.mutable_, Mutable, curr, "struct.set field must be mutable");
  }
}

void FunctionValidator::visitArrayNew(ArrayNew* curr) {
  shouldBeTrue(
    getModule()->features.hasGC(), curr, "array.new requires gc to be enabled");
  shouldBeEqualOrFirstIsUnreachable(
    curr->size->type, Type(Type::i32), curr, "array.new size must be an i32");
  if (curr->type == Type::unreachable) {
    return;
  }
  if (!shouldBeTrue(
        curr->rtt->type.isRtt(), curr, "array.new rtt must be rtt")) {
    return;
  }
  auto heapType = curr->rtt->type.getHeapType();
  if (!shouldBeTrue(
        heapType.isArray(), curr, "array.new heap type must be array")) {
    return;
  }
  const auto& element = heapType.getArray().element;
  if (curr->isWithDefault()) {
    shouldBeTrue(
      !curr->init, curr, "array.new_with_default should have no init");
    // The element must be defaultable.
    shouldBeTrue(element.type.isDefaultable(),
                 element,
                 "array.new_with_default value type must be defaultable");
  } else {
    shouldBeTrue(!!curr->init, curr, "array.new should have an init");
    // The inits must have the proper type.
    shouldBeSubType(curr->init->type,
                    element.type,
                    curr,
                    "array.new init must have proper type");
  }
}

void FunctionValidator::visitArrayGet(ArrayGet* curr) {
  shouldBeTrue(
    getModule()->features.hasGC(), curr, "array.get requires gc to be enabled");
  shouldBeEqualOrFirstIsUnreachable(
    curr->index->type, Type(Type::i32), curr, "array.get index must be an i32");
  if (curr->type == Type::unreachable) {
    return;
  }
  const auto& element = curr->ref->type.getHeapType().getArray().element;
  // If the type is not packed, it must be marked internally as unsigned, by
  // convention.
  if (element.type != Type::i32 || element.packedType == Field::not_packed) {
    shouldBeFalse(curr->signed_, curr, "non-packed get cannot be signed");
  }
  shouldBeEqual(
    curr->type, element.type, curr, "array.get must have the proper type");
}

void FunctionValidator::visitArraySet(ArraySet* curr) {
  shouldBeTrue(
    getModule()->features.hasGC(), curr, "array.set requires gc to be enabled");
  shouldBeEqualOrFirstIsUnreachable(
    curr->index->type, Type(Type::i32), curr, "array.set index must be an i32");
  if (curr->type == Type::unreachable) {
    return;
  }
  const auto& element = curr->ref->type.getHeapType().getArray().element;
  shouldBeSubType(curr->value->type,
                  element.type,
                  curr,
                  "array.set must have the proper type");
  shouldBeTrue(element.mutable_, curr, "array.set type must be mutable");
}

void FunctionValidator::visitArrayLen(ArrayLen* curr) {
  shouldBeTrue(
    getModule()->features.hasGC(), curr, "array.len requires gc to be enabled");
  shouldBeEqualOrFirstIsUnreachable(
    curr->type, Type(Type::i32), curr, "array.len result must be an i32");
}

void FunctionValidator::visitFunction(Function* curr) {
  if (curr->sig.results.isTuple()) {
    shouldBeTrue(getModule()->features.hasMultivalue(),
                 curr->body,
                 "Multivalue function results (multivalue is not enabled)");
  }
  FeatureSet features;
  for (const auto& param : curr->sig.params) {
    features |= param.getFeatures();
    shouldBeTrue(param.isConcrete(), curr, "params must be concretely typed");
  }
  for (const auto& result : curr->sig.results) {
    features |= result.getFeatures();
    shouldBeTrue(result.isConcrete(), curr, "results must be concretely typed");
  }
  for (const auto& var : curr->vars) {
    features |= var.getFeatures();
    shouldBeTrue(var.isDefaultable(), var, "vars must be defaultable");
  }
  shouldBeTrue(features <= getModule()->features,
               curr->name,
               "all used types should be allowed");
  if (curr->profile == IRProfile::Poppy) {
    shouldBeTrue(
      curr->body->is<Block>(), curr->body, "Function body must be a block");
  }
  // if function has no result, it is ignored
  // if body is unreachable, it might be e.g. a return
  shouldBeSubType(curr->body->type,
                  curr->sig.results,
                  curr->body,
                  "function body type must match, if function returns");
  for (Type returnType : returnTypes) {
    shouldBeSubType(returnType,
                    curr->sig.results,
                    curr->body,
                    "function result must match, if function has returns");
  }

  assert(breakTypes.empty());
  assert(delegateTargetNames.empty());
  assert(rethrowTargetNames.empty());
  returnTypes.clear();
  labelNames.clear();
  // validate optional local names
  std::unordered_set<Name> seen;
  for (auto& pair : curr->localNames) {
    Name name = pair.second;
    shouldBeTrue(seen.insert(name).second, name, "local names must be unique");
  }
}

static bool checkSegmentOffset(Expression* curr, Address add, Address max) {
  if (curr->is<GlobalGet>()) {
    return true;
  }
  auto* c = curr->dynCast<Const>();
  if (!c) {
    return false;
  }
  uint64_t raw = c->value.getInteger();
  if (raw > std::numeric_limits<Address::address32_t>::max()) {
    return false;
  }
  if (raw + uint64_t(add) > std::numeric_limits<Address::address32_t>::max()) {
    return false;
  }
  Address offset = raw;
  return offset + add <= max;
}

void FunctionValidator::validateAlignment(
  size_t align, Type type, Index bytes, bool isAtomic, Expression* curr) {
  if (isAtomic) {
    shouldBeEqual(align,
                  (size_t)bytes,
                  curr,
                  "atomic accesses must have natural alignment");
    return;
  }
  switch (align) {
    case 1:
    case 2:
    case 4:
    case 8:
    case 16:
      break;
    default: {
      info.fail("bad alignment: " + std::to_string(align), curr, getFunction());
      break;
    }
  }
  shouldBeTrue(align <= bytes, curr, "alignment must not exceed natural");
  TODO_SINGLE_COMPOUND(type);
  switch (type.getBasic()) {
    case Type::i32:
    case Type::f32: {
      shouldBeTrue(align <= 4, curr, "alignment must not exceed natural");
      break;
    }
    case Type::i64:
    case Type::f64: {
      shouldBeTrue(align <= 8, curr, "alignment must not exceed natural");
      break;
    }
    case Type::v128:
    case Type::unreachable:
      break;
    case Type::funcref:
    case Type::externref:
    case Type::anyref:
    case Type::eqref:
    case Type::i31ref:
    case Type::dataref:
    case Type::none:
      WASM_UNREACHABLE("invalid type");
  }
}

static void validateBinaryenIR(Module& wasm, ValidationInfo& info) {
  struct BinaryenIRValidator
    : public PostWalker<BinaryenIRValidator,
                        UnifiedExpressionVisitor<BinaryenIRValidator>> {
    ValidationInfo& info;

    std::unordered_set<Expression*> seen;

    BinaryenIRValidator(ValidationInfo& info) : info(info) {}

    void visitExpression(Expression* curr) {
      auto scope = getFunction() ? getFunction()->name : Name("(global scope)");
      // check if a node type is 'stale', i.e., we forgot to finalize() the
      // node.
      auto oldType = curr->type;
      ReFinalizeNode().visit(curr);
      auto newType = curr->type;
      if (newType != oldType) {
        // We accept concrete => undefined,
        // e.g.
        //
        //  (drop (block (result i32) (unreachable)))
        //
        // The block has an added type, not derived from the ast itself, so it
        // is ok for it to be either i32 or unreachable.
        if (!Type::isSubType(newType, oldType) &&
            !(oldType.isConcrete() && newType == Type::unreachable)) {
          std::ostringstream ss;
          ss << "stale type found in " << scope << " on " << curr
             << "\n(marked as " << oldType << ", should be " << newType
             << ")\n";
          info.fail(ss.str(), curr, getFunction());
        }
        curr->type = oldType;
      }
      // check if a node is a duplicate - expressions must not be seen more than
      // once
      bool inserted;
      std::tie(std::ignore, inserted) = seen.insert(curr);
      if (!inserted) {
        std::ostringstream ss;
        ss << "expression seen more than once in the tree in " << scope
           << " on " << curr << '\n';
        info.fail(ss.str(), curr, getFunction());
      }
    }
  };
  BinaryenIRValidator binaryenIRValidator(info);
  binaryenIRValidator.walkModule(&wasm);
}

// Main validator class

static void validateImports(Module& module, ValidationInfo& info) {
  ModuleUtils::iterImportedFunctions(module, [&](Function* curr) {
    if (curr->sig.results.isTuple()) {
      info.shouldBeTrue(module.features.hasMultivalue(),
                        curr->name,
                        "Imported multivalue function "
                        "(multivalue is not enabled)");
    }
    if (info.validateWeb) {
      for (const auto& param : curr->sig.params) {
        info.shouldBeUnequal(param,
                             Type(Type::i64),
                             curr->name,
                             "Imported function must not have i64 parameters");
      }
      for (const auto& result : curr->sig.results) {
        info.shouldBeUnequal(result,
                             Type(Type::i64),
                             curr->name,
                             "Imported function must not have i64 results");
      }
    }
  });
  ModuleUtils::iterImportedGlobals(module, [&](Global* curr) {
    if (!module.features.hasMutableGlobals()) {
      info.shouldBeFalse(
        curr->mutable_, curr->name, "Imported global cannot be mutable");
    }
    info.shouldBeFalse(
      curr->type.isTuple(), curr->name, "Imported global cannot be tuple");
  });
}

static void validateExports(Module& module, ValidationInfo& info) {
  for (auto& curr : module.exports) {
    if (curr->kind == ExternalKind::Function) {
      if (info.validateWeb) {
        Function* f = module.getFunction(curr->value);
        for (const auto& param : f->sig.params) {
          info.shouldBeUnequal(
            param,
            Type(Type::i64),
            f->name,
            "Exported function must not have i64 parameters");
        }
        for (const auto& result : f->sig.results) {
          info.shouldBeUnequal(result,
                               Type(Type::i64),
                               f->name,
                               "Exported function must not have i64 results");
        }
      }
    } else if (curr->kind == ExternalKind::Global) {
      if (Global* g = module.getGlobalOrNull(curr->value)) {
        if (!module.features.hasMutableGlobals()) {
          info.shouldBeFalse(
            g->mutable_, g->name, "Exported global cannot be mutable");
        }
        info.shouldBeFalse(
          g->type.isTuple(), g->name, "Exported global cannot be tuple");
      }
    }
  }
  std::unordered_set<Name> exportNames;
  for (auto& exp : module.exports) {
    Name name = exp->value;
    if (exp->kind == ExternalKind::Function) {
      info.shouldBeTrue(module.getFunctionOrNull(name),
                        name,
                        "module function exports must be found");
    } else if (exp->kind == ExternalKind::Global) {
      info.shouldBeTrue(module.getGlobalOrNull(name),
                        name,
                        "module global exports must be found");
    } else if (exp->kind == ExternalKind::Table) {
      info.shouldBeTrue(module.getTableOrNull(name),
                        name,
                        "module table exports must be found");
    } else if (exp->kind == ExternalKind::Memory) {
      info.shouldBeTrue(name == Name("0") || name == module.memory.name,
                        name,
                        "module memory exports must be found");
    } else if (exp->kind == ExternalKind::Event) {
      info.shouldBeTrue(module.getEventOrNull(name),
                        name,
                        "module event exports must be found");
    } else {
      WASM_UNREACHABLE("invalid ExternalKind");
    }
    Name exportName = exp->name;
    info.shouldBeFalse(exportNames.count(exportName) > 0,
                       exportName,
                       "module exports must be unique");
    exportNames.insert(exportName);
  }
}

static void validateGlobals(Module& module, ValidationInfo& info) {
  ModuleUtils::iterDefinedGlobals(module, [&](Global* curr) {
    info.shouldBeTrue(curr->type.getFeatures() <= module.features,
                      curr->name,
                      "all used types should be allowed");
    info.shouldBeTrue(
      curr->init != nullptr, curr->name, "global init must be non-null");
    assert(curr->init);
    info.shouldBeTrue(GlobalUtils::canInitializeGlobal(curr->init),
                      curr->name,
                      "global init must be valid");

    if (!info.shouldBeSubType(curr->init->type,
                              curr->type,
                              curr->init,
                              "global init must have correct type") &&
        !info.quiet) {
      info.getStream(nullptr) << "(on global " << curr->name << ")\n";
    }
<<<<<<< HEAD
    FunctionValidator initValidator(&info);
    initValidator.setModule(&module);
    initValidator.walk(curr->init);
=======
    FunctionValidator(module, &info).validate(curr->init);
>>>>>>> 661ae321
  });
}

static void validateMemory(Module& module, ValidationInfo& info) {
  auto& curr = module.memory;
  info.shouldBeFalse(
    curr.initial > curr.max, "memory", "memory max >= initial");
  if (curr.is64()) {
    info.shouldBeTrue(module.features.hasMemory64(),
                      "memory",
                      "memory is 64-bit, but memory64 is disabled");
  } else {
    info.shouldBeTrue(curr.initial <= Memory::kMaxSize32,
                      "memory",
                      "initial memory must be <= 4GB");
    info.shouldBeTrue(!curr.hasMax() || curr.max <= Memory::kMaxSize32,
                      "memory",
                      "max memory must be <= 4GB, or unlimited");
  }
  info.shouldBeTrue(!curr.shared || curr.hasMax(),
                    "memory",
                    "shared memory must have max size");
  if (curr.shared) {
    info.shouldBeTrue(module.features.hasAtomics(),
                      "memory",
                      "memory is shared, but atomics are disabled");
  }
  for (auto& segment : curr.segments) {
    auto size = segment.data.size();
    if (segment.isPassive) {
      info.shouldBeTrue(module.features.hasBulkMemory(),
                        segment.offset,
                        "nonzero segment flags (bulk memory is disabled)");
      info.shouldBeEqual(segment.offset,
                         (Expression*)nullptr,
                         segment.offset,
                         "passive segment should not have an offset");
    } else {
      if (curr.is64()) {
        if (!info.shouldBeEqual(segment.offset->type,
                                Type(Type::i64),
                                segment.offset,
                                "segment offset should be i64")) {
          continue;
        }
      } else {
        if (!info.shouldBeEqual(segment.offset->type,
                                Type(Type::i32),
                                segment.offset,
                                "segment offset should be i32")) {
          continue;
        }
      }
      info.shouldBeTrue(checkSegmentOffset(segment.offset,
                                           segment.data.size(),
                                           curr.initial * Memory::kPageSize),
                        segment.offset,
                        "memory segment offset should be reasonable");
      if (segment.offset->is<Const>()) {
        auto start = segment.offset->cast<Const>()->value.getUnsigned();
        auto end = start + size;
        info.shouldBeTrue(end <= curr.initial * Memory::kPageSize,
                          segment.data.size(),
                          "segment size should fit in memory (end)");
      }
      FunctionValidator(module, &info).validate(segment.offset);
    }
    // If the memory is imported we don't actually know its initial size.
    // Specifically wasm dll's import a zero sized memory which is perfectly
    // valid.
    if (!curr.imported()) {
      info.shouldBeTrue(size <= curr.initial * Memory::kPageSize,
                        segment.data.size(),
                        "segment size should fit in memory (initial)");
    }
  }
}

static void validateTables(Module& module, ValidationInfo& info) {
  if (!module.features.hasReferenceTypes()) {
    info.shouldBeTrue(module.tables.size() <= 1,
                      "table",
                      "Only 1 table definition allowed in MVP (requires "
                      "--enable-reference-types)");
  }

  for (auto& segment : module.elementSegments) {
    if (segment->table.is()) {
      auto table = module.getTableOrNull(segment->table);
      info.shouldBeTrue(
        table != nullptr, "elem", "elem segment must have a valid table name");
      info.shouldBeEqual(segment->offset->type,
                         Type(Type::i32),
                         segment->offset,
                         "elem segment offset should be i32");
      info.shouldBeTrue(checkSegmentOffset(segment->offset,
                                           segment->data.size(),
                                           table->initial * Table::kPageSize),
                        segment->offset,
                        "table segment offset should be reasonable");
      FunctionValidator(module, &info).validate(segment->offset);
    }
    for (auto name : segment->data) {
      info.shouldBeTrue(
        module.getFunctionOrNull(name), name, "segment name should be valid");
    }
  }
}

static void validateEvents(Module& module, ValidationInfo& info) {
  if (!module.events.empty()) {
    info.shouldBeTrue(module.features.hasExceptionHandling(),
                      module.events[0]->name,
                      "Module has events (event-handling is disabled)");
  }
  for (auto& curr : module.events) {
    info.shouldBeEqual(curr->attribute,
                       (unsigned)0,
                       curr->attribute,
                       "Currently only attribute 0 is supported");
    info.shouldBeEqual(curr->sig.results,
                       Type(Type::none),
                       curr->name,
                       "Event type's result type should be none");
    if (curr->sig.params.isTuple()) {
      info.shouldBeTrue(module.features.hasMultivalue(),
                        curr->name,
                        "Multivalue event type (multivalue is not enabled)");
    }
    for (const auto& param : curr->sig.params) {
      info.shouldBeTrue(param.isConcrete(),
                        curr->name,
                        "Values in an event should have concrete types");
    }
  }
}

static void validateModule(Module& module, ValidationInfo& info) {
  // start
  if (module.start.is()) {
    auto func = module.getFunctionOrNull(module.start);
    if (info.shouldBeTrue(
          func != nullptr, module.start, "start must be found")) {
      info.shouldBeTrue(func->sig.params == Type::none,
                        module.start,
                        "start must have 0 params");
      info.shouldBeTrue(func->sig.results == Type::none,
                        module.start,
                        "start must not return a value");
    }
  }
}

static void validateFeatures(Module& module, ValidationInfo& info) {
  if (module.features.hasGC()) {
    info.shouldBeTrue(module.features.hasReferenceTypes(),
                      module.features,
                      "--enable-gc requires --enable-reference-types");
  }
}

// TODO: If we want the validator to be part of libwasm rather than libpasses,
// then Using PassRunner::getPassDebug causes a circular dependence. We should
// fix that, perhaps by moving some of the pass infrastructure into libsupport.
bool WasmValidator::validate(Module& module, Flags flags) {
  ValidationInfo info;
  info.validateWeb = (flags & Web) != 0;
  info.validateGlobally = (flags & Globally) != 0;
  info.quiet = (flags & Quiet) != 0;
  // parallel wasm logic validation
  PassRunner runner(&module);
  FunctionValidator(module, &info).validate(&runner);
  // validate globally
  if (info.validateGlobally) {
    validateImports(module, info);
    validateExports(module, info);
    validateGlobals(module, info);
    validateMemory(module, info);
    validateTables(module, info);
    validateEvents(module, info);
    validateModule(module, info);
    validateFeatures(module, info);
  }
  // validate additional internal IR details when in pass-debug mode
  if (PassRunner::getPassDebug()) {
    validateBinaryenIR(module, info);
  }
  // print all the data
  if (!info.valid.load() && !info.quiet) {
    for (auto& func : module.functions) {
      std::cerr << info.getStream(func.get()).str();
    }
    std::cerr << info.getStream(nullptr).str();
  }
  return info.valid.load();
}

} // namespace wasm<|MERGE_RESOLUTION|>--- conflicted
+++ resolved
@@ -2721,13 +2721,7 @@
         !info.quiet) {
       info.getStream(nullptr) << "(on global " << curr->name << ")\n";
     }
-<<<<<<< HEAD
-    FunctionValidator initValidator(&info);
-    initValidator.setModule(&module);
-    initValidator.walk(curr->init);
-=======
     FunctionValidator(module, &info).validate(curr->init);
->>>>>>> 661ae321
   });
 }
 
