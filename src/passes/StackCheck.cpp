/*
 * Copyright 2020 WebAssembly Community Group participants
 *
 * Licensed under the Apache License, Version 2.0 (the "License");
 * you may not use this file except in compliance with the License.
 * You may obtain a copy of the License at
 *
 *     http://www.apache.org/licenses/LICENSE-2.0
 *
 * Unless required by applicable law or agreed to in writing, software
 * distributed under the License is distributed on an "AS IS" BASIS,
 * WITHOUT WARRANTIES OR CONDITIONS OF ANY KIND, either express or implied.
 * See the License for the specific language governing permissions and
 * limitations under the License.
 */

//
// Enforce stack pointer limits.  This pass will add checks around all
// assignments to the __stack_pointer global that LLVM uses for its
// shadow stack.
//

#include "abi/js.h"
#include "ir/abstract.h"
#include "ir/import-utils.h"
#include "ir/names.h"
#include "pass.h"
#include "shared-constants.h"
#include "support/debug.h"
#include "wasm-emscripten.h"

#define DEBUG_TYPE "stack-check"

namespace wasm {

// Exported function to set the base and the limit.
static Name SET_STACK_LIMITS("__set_stack_limits");

static void
importStackOverflowHandler(Module& module, Name name, Signature sig) {
  ImportInfo info(module);

  if (!info.getImportedFunction(ENV, name)) {
    auto import = Builder::makeFunction(name, sig, {});
    import->module = ENV;
    import->base = name;
    module.addFunction(std::move(import));
  }
}

static void addExportedFunction(Module& module,
                                std::unique_ptr<Function> function) {
  auto export_ =
    Builder::makeExport(function->name, function->name, ExternalKind::Function);
  module.addFunction(std::move(function));
  module.addExport(std::move(export_));
}

struct EnforceStackLimits : public WalkerPass<PostWalker<EnforceStackLimits>> {
  EnforceStackLimits(const Global* stackPointer,
                     const Global* stackBase,
                     const Global* stackLimit,
                     Builder& builder,
                     Name handler)
    : stackPointer(stackPointer), stackBase(stackBase), stackLimit(stackLimit),
      builder(builder), handler(handler) {}

  bool isFunctionParallel() override { return true; }

  Pass* create() override {
    return new EnforceStackLimits(
      stackPointer, stackBase, stackLimit, builder, handler);
  }

  Expression* stackBoundsCheck(Function* func, Expression* value) {
    // Add a local to store the value of the expression. We need the value
    // twice: once to check if it has overflowed, and again to assign to store
    // it.
    auto newSP = Builder::addVar(func, stackPointer->type);
    // If we imported a handler, call it. That can show a nice error in JS.
    // Otherwise, just trap.
    Expression* handlerExpr;
    if (handler.is()) {
      handlerExpr =
        builder.makeCall(handler,
                         {builder.makeLocalGet(newSP, stackPointer->type)},
                         stackPointer->type);
    } else {
      handlerExpr = builder.makeUnreachable();
    }

    // If it is >= the base or <= the limit, then error.
    auto check = builder.makeIf(
      builder.makeBinary(
        BinaryOp::OrInt32,
        builder.makeBinary(
<<<<<<< HEAD
          BinaryOp::GtUInt32,
          builder.makeLocalTee(newSP, value),
=======
          Abstract::getBinary(stackPointer->type, Abstract::GtU),
          builder.makeLocalTee(newSP, value, stackPointer->type),
>>>>>>> 96923f19
          builder.makeGlobalGet(stackBase->name, stackBase->type)),
        builder.makeBinary(
          Abstract::getBinary(stackPointer->type, Abstract::LtU),
          builder.makeLocalGet(newSP, stackPointer->type),
          builder.makeGlobalGet(stackLimit->name, stackLimit->type))),
      handlerExpr);
    // (global.set $__stack_pointer (local.get $newSP))
    auto newSet = builder.makeGlobalSet(
      stackPointer->name, builder.makeLocalGet(newSP, stackPointer->type));
    return builder.blockify(check, newSet);
  }

  void visitGlobalSet(GlobalSet* curr) {
    if (getModule()->getGlobalOrNull(curr->name) == stackPointer) {
      replaceCurrent(stackBoundsCheck(getFunction(), curr->value));
    }
  }

private:
  const Global* stackPointer;
  const Global* stackBase;
  const Global* stackLimit;
  Builder& builder;
  Name handler;
};

struct StackCheck : public Pass {
  void run(PassRunner* runner, Module* module) override {
    Global* stackPointer = getStackPointerGlobal(*module);
    if (!stackPointer) {
      BYN_DEBUG(std::cerr << "no stack pointer found\n");
      return;
    }

    // Pick appropriate names.
    auto stackBaseName = Names::getValidGlobalName(*module, "__stack_base");
    auto stackLimitName = Names::getValidGlobalName(*module, "__stack_limit");

    Name handler;
    auto handlerName =
      runner->options.getArgumentOrDefault("stack-check-handler", "");
    if (handlerName != "") {
      handler = handlerName;
      importStackOverflowHandler(
        *module, handler, Signature({stackPointer->type}, Type::none));
    }

    Builder builder(*module);

    // Add the globals.
    auto stackBase =
      module->addGlobal(builder.makeGlobal(stackBaseName,
                                           stackPointer->type,
                                           builder.makeConstPtr(0),
                                           Builder::Mutable));
    auto stackLimit =
      module->addGlobal(builder.makeGlobal(stackLimitName,
                                           stackPointer->type,
                                           builder.makeConstPtr(0),
                                           Builder::Mutable));

    // Instrument all the code.
    PassRunner innerRunner(module);
    EnforceStackLimits(stackPointer, stackBase, stackLimit, builder, handler)
      .run(&innerRunner, module);

    // Generate the exported function.
    auto limitsFunc = builder.makeFunction(
      SET_STACK_LIMITS,
      Signature({stackPointer->type, stackPointer->type}, Type::none),
      {});
    auto* getBase = builder.makeLocalGet(0, stackPointer->type);
    auto* storeBase = builder.makeGlobalSet(stackBaseName, getBase);
    auto* getLimit = builder.makeLocalGet(1, stackPointer->type);
    auto* storeLimit = builder.makeGlobalSet(stackLimitName, getLimit);
    limitsFunc->body = builder.makeBlock({storeBase, storeLimit});
    addExportedFunction(*module, std::move(limitsFunc));
  }
};

Pass* createStackCheckPass() { return new StackCheck; }

} // namespace wasm<|MERGE_RESOLUTION|>--- conflicted
+++ resolved
@@ -94,13 +94,8 @@
       builder.makeBinary(
         BinaryOp::OrInt32,
         builder.makeBinary(
-<<<<<<< HEAD
-          BinaryOp::GtUInt32,
+          Abstract::getBinary(stackPointer->type, Abstract::GtU),
           builder.makeLocalTee(newSP, value),
-=======
-          Abstract::getBinary(stackPointer->type, Abstract::GtU),
-          builder.makeLocalTee(newSP, value, stackPointer->type),
->>>>>>> 96923f19
           builder.makeGlobalGet(stackBase->name, stackBase->type)),
         builder.makeBinary(
           Abstract::getBinary(stackPointer->type, Abstract::LtU),
