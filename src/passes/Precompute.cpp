/*
 * Copyright 2016 WebAssembly Community Group participants
 *
 * Licensed under the Apache License, Version 2.0 (the "License");
 * you may not use this file except in compliance with the License.
 * You may obtain a copy of the License at
 *
 *     http://www.apache.org/licenses/LICENSE-2.0
 *
 * Unless required by applicable law or agreed to in writing, software
 * distributed under the License is distributed on an "AS IS" BASIS,
 * WITHOUT WARRANTIES OR CONDITIONS OF ANY KIND, either express or implied.
 * See the License for the specific language governing permissions and
 * limitations under the License.
 */

//
// Computes code at compile time where possible, replacing it with the
// computed constant.
//
// The "propagate" variant of this pass also propagates constants across
// sets and gets, which implements a standard constant propagation.
//
// Possible nondeterminism: WebAssembly NaN signs are nondeterministic,
// and this pass may optimize e.g. a float 0 / 0 into +nan while a VM may
// emit -nan, which can be a noticeable difference if the bits are
// looked at.
//

#include <ir/literal-utils.h>
#include <ir/local-graph.h>
#include <ir/manipulation.h>
#include <ir/properties.h>
#include <ir/utils.h>
#include <pass.h>
#include <wasm-builder.h>
#include <wasm-interpreter.h>
#include <wasm.h>

namespace wasm {

typedef std::unordered_map<LocalGet*, Literals> GetValues;

// Precomputes an expression. Errors if we hit anything that can't be
// precomputed. Inherits most of its functionality from
// ConstantExpressionRunner, which it shares with the C-API, but adds handling
// of GetValues computed during the precompute pass.
class PrecomputingExpressionRunner
  : public ConstantExpressionRunner<PrecomputingExpressionRunner> {

  // Concrete values of gets computed during the pass, which the runner does not
  // know about since it only records values of sets it visits.
  GetValues& getValues;

  // Limit evaluation depth for 2 reasons: first, it is highly unlikely
  // that we can do anything useful to precompute a hugely nested expression
  // (we should succed at smaller parts of it first). Second, a low limit is
  // helpful to avoid platform differences in native stack sizes.
  static const Index MAX_DEPTH = 50;

  // Limit loop iterations since loops might be infinite. Since we are going to
  // replace the expression and must preserve side effects, we limit this to the
  // very first iteration because a side effect would be necessary to achieve
  // more than one iteration before becoming concrete.
  static const Index MAX_LOOP_ITERATIONS = 1;

public:
  PrecomputingExpressionRunner(Module* module,
                               GetValues& getValues,
                               bool replaceExpression)
    : ConstantExpressionRunner<PrecomputingExpressionRunner>(
        module,
        replaceExpression ? FlagValues::PRESERVE_SIDEEFFECTS
                          : FlagValues::DEFAULT,
        MAX_DEPTH,
        MAX_LOOP_ITERATIONS),
      getValues(getValues) {}

  Flow visitLocalGet(LocalGet* curr) {
    auto iter = getValues.find(curr);
    if (iter != getValues.end()) {
      auto values = iter->second;
      if (values.isConcrete()) {
        return Flow(values);
      }
    }
    return ConstantExpressionRunner<
      PrecomputingExpressionRunner>::visitLocalGet(curr);
  }

  // Heap data may be modified in ways we do not see. We would need escape
  // analysis to avoid that risk. For now, disallow all heap operations.
  // TODO: immutability might also be good enough
  Flow visitStructNew(StructNew* curr) { return Flow(NONCONSTANT_FLOW); }
  Flow visitStructGet(StructGet* curr) { return Flow(NONCONSTANT_FLOW); }
  Flow visitArrayNew(ArrayNew* curr) { return Flow(NONCONSTANT_FLOW); }
  Flow visitArrayGet(ArrayGet* curr) { return Flow(NONCONSTANT_FLOW); }
  Flow visitArrayLen(ArrayLen* curr) { return Flow(NONCONSTANT_FLOW); }
};

struct Precompute
  : public WalkerPass<
      PostWalker<Precompute, UnifiedExpressionVisitor<Precompute>>> {
  bool isFunctionParallel() override { return true; }

  Pass* create() override { return new Precompute(propagate); }

  bool propagate = false;

  Precompute(bool propagate) : propagate(propagate) {}

  GetValues getValues;

  bool worked;

  void doWalkFunction(Function* func) {
    // if propagating, we may need multiple rounds: each propagation can
    // lead to the main walk removing code, which might open up more
    // propagation opportunities
    do {
      getValues.clear();
      // with extra effort, we can utilize the get-set graph to precompute
      // things that use locals that are known to be constant. otherwise,
      // we just look at what is immediately before us
      if (propagate) {
        optimizeLocals(func);
      }
      // do the main walk over everything
      worked = false;
      super::doWalkFunction(func);
    } while (propagate && worked);
  }

  template<typename T> void reuseConstantNode(T* curr, Flow flow) {
    if (flow.values.isConcrete()) {
      // reuse a const / ref.null / ref.func node if there is one
      if (curr->value && flow.values.size() == 1) {
        Literal singleValue = flow.getSingleValue();
        if (singleValue.type.isNumber()) {
          if (auto* c = curr->value->template dynCast<Const>()) {
            c->value = singleValue;
            c->finalize();
            curr->finalize();
            return;
          }
        } else if (singleValue.isNull()) {
          if (auto* n = curr->value->template dynCast<RefNull>()) {
            n->finalize(singleValue.type);
            curr->finalize();
            return;
          }
        } else if (singleValue.type == Type::funcref) {
          if (auto* r = curr->value->template dynCast<RefFunc>()) {
            r->func = singleValue.getFunc();
            r->finalize();
            curr->finalize();
            return;
          }
        }
      }
      curr->value = flow.getConstExpression(*getModule());
    } else {
      curr->value = nullptr;
    }
    curr->finalize();
  }

  void visitExpression(Expression* curr) {
    // TODO: if local.get, only replace with a constant if we don't care about
    // size...?
    if (Properties::isConstantExpression(curr) || curr->is<Nop>()) {
      return;
    }
    // Until engines implement v128.const and we have SIMD-aware optimizations
    // that can break large v128.const instructions into smaller consts and
    // splats, do not try to precompute v128 expressions.
    if (curr->type.isVector()) {
      return;
    }
    // try to evaluate this into a const
    Flow flow = precomputeExpression(curr);
    if (flow.getType().hasVector()) {
      return;
    }
    if (!canEmitConstantFor(flow.values)) {
      return;
    }
    if (flow.breaking()) {
      if (flow.breakTo == NONCONSTANT_FLOW) {
        return;
      }
      if (flow.breakTo == RETURN_FLOW) {
        // this expression causes a return. if it's already a return, reuse the
        // node
        if (auto* ret = curr->dynCast<Return>()) {
          reuseConstantNode(ret, flow);
        } else {
          Builder builder(*getModule());
          replaceCurrent(builder.makeReturn(
            flow.values.isConcrete() ? flow.getConstExpression(*getModule())
                                     : nullptr));
        }
        return;
      }
      // this expression causes a break, emit it directly. if it's already a br,
      // reuse the node.
      if (auto* br = curr->dynCast<Break>()) {
        br->name = flow.breakTo;
        br->condition = nullptr;
        reuseConstantNode(br, flow);
      } else {
        Builder builder(*getModule());
        replaceCurrent(builder.makeBreak(
          flow.breakTo,
          flow.values.isConcrete() ? flow.getConstExpression(*getModule())
                                   : nullptr));
      }
      return;
    }
    // this was precomputed
    if (flow.values.isConcrete()) {
      replaceCurrent(flow.getConstExpression(*getModule()));
      worked = true;
    } else {
      ExpressionManipulator::nop(curr);
    }
  }

  void visitFunction(Function* curr) {
    // removing breaks can alter types
    ReFinalize().walkFunctionInModule(curr, getModule());
  }

private:
  // Precompute an expression, returning a flow, which may be a constant
  // (that we can replace the expression with if replaceExpression is set).
  Flow precomputeExpression(Expression* curr, bool replaceExpression = true) {
    Flow flow;
    try {
      flow =
        PrecomputingExpressionRunner(getModule(), getValues, replaceExpression)
          .visit(curr);
    } catch (PrecomputingExpressionRunner::NonconstantException&) {
      return Flow(NONCONSTANT_FLOW);
    }
    // If we are replacing the expression, then the resulting value must be of
    // a type we can emit a constant for.
    if (!flow.breaking() && replaceExpression &&
        !canEmitConstantFor(flow.values)) {
      return Flow(NONCONSTANT_FLOW);
    }
    return flow;
  }

  // Precomputes the value of an expression, as opposed to the expression
  // itself. This differs from precomputeExpression in that we care about
  // the value the expression will have, which we cannot necessary replace
  // the expression with. For example,
  //  (local.tee (i32.const 1))
  // will have value 1 which we can optimize here, but in precomputeExpression
  // we could not do anything.
  Literals precomputeValue(Expression* curr) {
    // Note that we set replaceExpression to false, as we just care about
    // the value here.
    Flow flow = precomputeExpression(curr, false /* replaceExpression */);
    if (flow.breaking()) {
      return {};
    }
    return flow.values;
  }

  // Propagates values around. Returns whether we propagated.
  void optimizeLocals(Function* func) {
    // using the graph of get-set interactions, do a constant-propagation type
    // operation: note which sets are assigned locals, then see if that lets us
    // compute other sets as locals (since some of the gets they read may be
    // constant).
    // compute all dependencies
    LocalGraph localGraph(func);
    localGraph.computeInfluences();
    localGraph.computeSSAIndexes();
    // prepare the work list. we add things here that might change to a constant
    // initially, that means everything
    std::unordered_set<Expression*> work;
    for (auto& pair : localGraph.locations) {
      auto* curr = pair.first;
      work.insert(curr);
    }
    // the constant value, or none if not a constant
    std::unordered_map<LocalSet*, Literals> setValues;
    // propagate constant values
    while (!work.empty()) {
      auto iter = work.begin();
      auto* curr = *iter;
      work.erase(iter);
      // see if this set or get is actually a constant value, and if so,
      // mark it as such and add everything it influences to the work list,
      // as they may be constant too.
      if (auto* set = curr->dynCast<LocalSet>()) {
        if (setValues[set].isConcrete()) {
          continue; // already known constant
        }
        // Precompute the value. Note that this executes the code from scratch
        // each time we reach this point, and so we need to be careful about
        // repeating side effects if those side effects are expressed *in the
        // value*. A case where that can happen is GC data (each struct.new
        // creates a new, unique struct, even if the data is equal), and so
        // PrecomputingExpressionRunner will return a nonconstant flow for all
        // GC heap operations.
        // (Other side effects are fine; if an expression does a call and we
        // somehow know the entire expression precomputes to a 42, then we can
        // propagate that 42 along to the users, regardless of whatever the call
        // did globally.)
<<<<<<< HEAD
        auto values =
          precomputeValue(Properties::getFallthrough(
            set->value, getPassOptions(), getModule()->features));
=======
        auto values = precomputeValue(Properties::getFallthrough(
          set->value, getPassOptions(), getModule()->features));
>>>>>>> f59174c1
        // Fix up the value. The computation we just did was to look at the
        // fallthrough, then precompute that; that looks through expressions
        // that pass through the value. Normally that does not matter here,
        // for example, (block .. (value)) returns the value unmodified.
        // However, some things change the type, for example RefAsNonNull has
<<<<<<< HEAD
        // has a non-null type, while its input may be nullable. That does not
        // matter either, as if we managed to precompute it then the value had
        // the more specific (in this example, non-nullable) type. But there
        // is a situation where this can cause an issue, RefCast on a null.
        // RefCast passes through a null, even if the type is wrong (we may be
        // trying to cast between completely incompatible types). All nulls
        // are identical in wasm, so it does not matter normally, but in our
        // IR we track the types, and so we must ensure that the type is
        // correct (that is, it must be a null of the type that the RefCast
        // returns).
        size_t index = 0;
        if (values.isConcrete()) {
          for (auto t : set->value->type) {
            assert(index <= values.size());
            if (values[index].isNull()) {
              values[index] = Literal::makeNull(Type(t.getHeapType(), Nullable));
            }
            index++;
          }
=======
        // a non-null type, while its input may be nullable. That does not
        // matter either, as if we managed to precompute it then the value had
        // the more specific (in this example, non-nullable) type. But there
        // is a situation where this can cause an issue: RefCast. An attempt to
        // perform a "bad" cast, say of a function to a struct, is a case where
        // the fallthrough value's type is very different than the actually
        // returned value's type. To handle that, if we precomputed a value and
        // if it has the wrong type then precompute it again without looking
        // through to the fallthrough.
        if (values.isConcrete() &&
            !Type::isSubType(values.getType(), set->value->type)) {
          values = precomputeValue(set->value);
>>>>>>> f59174c1
        }
        setValues[set] = values;
        if (values.isConcrete()) {
          for (auto* get : localGraph.setInfluences[set]) {
            work.insert(get);
          }
        }
      } else {
        auto* get = curr->cast<LocalGet>();
        if (getValues[get].size() >= 1) {
          continue; // already known constant
        }
        // for this get to have constant value, all sets must agree
        Literals values;
        bool first = true;
        for (auto* set : localGraph.getSetses[get]) {
          Literals curr;
          if (set == nullptr) {
            if (getFunction()->isVar(get->index)) {
              curr =
                Literal::makeZeros(getFunction()->getLocalType(get->index));
            } else {
              // it's a param, so it's hopeless
              values = {};
              break;
            }
          } else {
            curr = setValues[set];
          }
          if (curr.isNone()) {
            // not a constant, give up
            values = {};
            break;
          }
          // we found a concrete value. compare with the current one
          if (first) {
            values = curr; // this is the first
            first = false;
          } else {
            if (values != curr) {
              // not the same, give up
              values = {};
              break;
            }
          }
        }
        // we may have found a value
        if (values.isConcrete()) {
          // we did!
          getValues[get] = values;
          for (auto* set : localGraph.getInfluences[get]) {
            work.insert(set);
          }
        }
      }
    }
  }

  bool canEmitConstantFor(const Literals& values) {
    for (auto& value : values) {
      if (!canEmitConstantFor(value)) {
        return false;
      }
    }
    return true;
  }

  bool canEmitConstantFor(const Literal& value) {
    // A null is fine to emit a constant for - we'll emit a RefNull. Otherwise,
    // see below about references to GC data.
    if (value.isNull()) {
      return true;
    }
    return canEmitConstantFor(value.type);
  }

  bool canEmitConstantFor(Type type) {
    // A function is fine to emit a constant for - we'll emit a RefFunc, which
    // is compact and immutable, so there can't be a problem.
    if (type.isFunction()) {
      return true;
    }
    // All other reference types cannot be precomputed. Even an immutable GC
    // reference is not currently something this pass can handle, as it will
    // evaluate and reevaluate code multiple times in e.g. optimizeLocals, see
    // the comment above.
    if (type.isRef()) {
      return false;
    }
    // For now, don't try to precompute an Rtt. TODO figure out when that would
    // be safe and useful.
    return !type.isRtt();
  }
};

Pass* createPrecomputePass() { return new Precompute(false); }

Pass* createPrecomputePropagatePass() { return new Precompute(true); }

} // namespace wasm<|MERGE_RESOLUTION|>--- conflicted
+++ resolved
@@ -311,40 +311,13 @@
         // somehow know the entire expression precomputes to a 42, then we can
         // propagate that 42 along to the users, regardless of whatever the call
         // did globally.)
-<<<<<<< HEAD
-        auto values =
-          precomputeValue(Properties::getFallthrough(
-            set->value, getPassOptions(), getModule()->features));
-=======
         auto values = precomputeValue(Properties::getFallthrough(
           set->value, getPassOptions(), getModule()->features));
->>>>>>> f59174c1
         // Fix up the value. The computation we just did was to look at the
         // fallthrough, then precompute that; that looks through expressions
         // that pass through the value. Normally that does not matter here,
         // for example, (block .. (value)) returns the value unmodified.
         // However, some things change the type, for example RefAsNonNull has
-<<<<<<< HEAD
-        // has a non-null type, while its input may be nullable. That does not
-        // matter either, as if we managed to precompute it then the value had
-        // the more specific (in this example, non-nullable) type. But there
-        // is a situation where this can cause an issue, RefCast on a null.
-        // RefCast passes through a null, even if the type is wrong (we may be
-        // trying to cast between completely incompatible types). All nulls
-        // are identical in wasm, so it does not matter normally, but in our
-        // IR we track the types, and so we must ensure that the type is
-        // correct (that is, it must be a null of the type that the RefCast
-        // returns).
-        size_t index = 0;
-        if (values.isConcrete()) {
-          for (auto t : set->value->type) {
-            assert(index <= values.size());
-            if (values[index].isNull()) {
-              values[index] = Literal::makeNull(Type(t.getHeapType(), Nullable));
-            }
-            index++;
-          }
-=======
         // a non-null type, while its input may be nullable. That does not
         // matter either, as if we managed to precompute it then the value had
         // the more specific (in this example, non-nullable) type. But there
@@ -357,7 +330,6 @@
         if (values.isConcrete() &&
             !Type::isSubType(values.getType(), set->value->type)) {
           values = precomputeValue(set->value);
->>>>>>> f59174c1
         }
         setValues[set] = values;
         if (values.isConcrete()) {
