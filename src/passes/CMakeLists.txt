# Python 3.5 is the version shipped in Ubuntu Xenial
find_package(PythonInterp 3.5 REQUIRED)

add_custom_command(
  OUTPUT WasmIntrinsics.cpp
  COMMAND ${PYTHON_EXECUTABLE} ${PROJECT_SOURCE_DIR}/scripts/embedwat.py ${PROJECT_SOURCE_DIR}/src/passes/wasm-intrinsics.wat ${CMAKE_CURRENT_BINARY_DIR}/WasmIntrinsics.cpp
  DEPENDS ${PROJECT_SOURCE_DIR}/scripts/embedwat.py wasm-intrinsics.wat)

FILE(GLOB passes_HEADERS *.h)
set(passes_SOURCES
  pass.cpp
  AlignmentLowering.cpp
  Asyncify.cpp
  AvoidReinterprets.cpp
  CoalesceLocals.cpp
  CodePushing.cpp
  CodeFolding.cpp
  ConstantFieldPropagation.cpp
  ConstHoisting.cpp
  DataFlowOpts.cpp
  DeadArgumentElimination.cpp
  DeadCodeElimination.cpp
  DeAlign.cpp
  DeNaN.cpp
  Directize.cpp
  DuplicateImportElimination.cpp
  DuplicateFunctionElimination.cpp
  DWARF.cpp
  ExtractFunction.cpp
  Flatten.cpp
  FuncCastEmulation.cpp
  GenerateDynCalls.cpp
  Heap2Local.cpp
  I64ToI32Lowering.cpp
  Inlining.cpp
  InstrumentLocals.cpp
  InstrumentMemory.cpp
  Intrinsics.cpp
  LegalizeJSInterface.cpp
  LimitSegments.cpp
  LocalCSE.cpp
  LocalSubtyping.cpp
  LogExecution.cpp
  LoopInvariantCodeMotion.cpp
  Memory64Lowering.cpp
  MemoryPacking.cpp
  MergeBlocks.cpp
  MergeLocals.cpp
  Metrics.cpp
  MinifyImportsAndExports.cpp
  NameList.cpp
  NameTypes.cpp
  NoExitRuntime.cpp
  OnceReduction.cpp
  OptimizeAddedConstants.cpp
  OptimizeInstructions.cpp
  OptimizeForJS.cpp
  PickLoadSigns.cpp
  Poppify.cpp
  PostEmscripten.cpp
  Precompute.cpp
  Print.cpp
  PrintCallGraph.cpp
  PrintFeatures.cpp
  PrintFunctionMap.cpp
  RoundTrip.cpp
  SetGlobals.cpp
  StackIR.cpp
  Strip.cpp
  StripTargetFeatures.cpp
  RedundantSetElimination.cpp
  RemoveImports.cpp
  RemoveMemory.cpp
  RemoveNonJSOps.cpp
  RemoveUnusedBrs.cpp
  RemoveUnusedNames.cpp
  RemoveUnusedModuleElements.cpp
  ReorderLocals.cpp
  ReorderFunctions.cpp
  ReReloop.cpp
  TrapMode.cpp
  SafeHeap.cpp
  SimplifyGlobals.cpp
  SimplifyLocals.cpp
  Souperify.cpp
  StackCheck.cpp
  SSAify.cpp
  Untee.cpp
  Vacuum.cpp
<<<<<<< HEAD
  VTableToIndexes.cpp
=======
  GlobalTypeOptimization.cpp
>>>>>>> c08edd18
  ${CMAKE_CURRENT_BINARY_DIR}/WasmIntrinsics.cpp
  ${passes_HEADERS}
)
add_library(passes OBJECT ${passes_SOURCES})<|MERGE_RESOLUTION|>--- conflicted
+++ resolved
@@ -30,6 +30,7 @@
   Flatten.cpp
   FuncCastEmulation.cpp
   GenerateDynCalls.cpp
+  GlobalTypeOptimization.cpp
   Heap2Local.cpp
   I64ToI32Lowering.cpp
   Inlining.cpp
@@ -87,11 +88,7 @@
   SSAify.cpp
   Untee.cpp
   Vacuum.cpp
-<<<<<<< HEAD
   VTableToIndexes.cpp
-=======
-  GlobalTypeOptimization.cpp
->>>>>>> c08edd18
   ${CMAKE_CURRENT_BINARY_DIR}/WasmIntrinsics.cpp
   ${passes_HEADERS}
 )
