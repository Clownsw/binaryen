--- conflicted
+++ resolved
@@ -246,21 +246,8 @@
       }
       auto* lhsCallee = module->getFunction(lhsCast->target);
       auto* rhsCallee = module->getFunction(rhsCast->target);
-<<<<<<< HEAD
-      // In nominal typing we need the types to match perfectly. Otherwise,
-      // structurally is sufficient.
-      if (getTypeSystem() == TypeSystem::Nominal) {
-        if (lhsCallee->type != rhsCallee->type) {
-          return false;
-        }
-      } else {
-        if (lhsCallee->getSig() != rhsCallee->getSig()) {
-          return false;
-        }
-=======
       if (lhsCallee->type != rhsCallee->type) {
         return false;
->>>>>>> 50d596b3
       }
 
       // Arguments operands should be also equivalent ignoring constants.
